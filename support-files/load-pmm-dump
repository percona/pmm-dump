--- conflicted
+++ resolved
@@ -67,19 +67,13 @@
 
 echo "## Using version: $pmm_version"
 
-<<<<<<< HEAD
-docker pull perconalab/pmm-server:${pmm_version}
-
-docker run --detach --publish 443:8443 --name pmm-server-${ticket_number} perconalab/pmm-server:${pmm_version}
-=======
-if [$(echo "$pmm_version" | cut -d. -f1) != "2"]; then 
+if [$(echo "$pmm_version" | cut -d. -f1) != "2"]; then
   docker pull perconalab/pmm-server:${pmm_version}
   docker run --detach --publish 443:8443 --name pmm-server-${ticket_number} perconalab/pmm-server:${pmm_version}
 else
   docker pull percona/pmm-server:${pmm_version}
   docker run --detach --publish :443 --name pmm-server-${ticket_number} percona/pmm-server:${pmm_version}
 fi
->>>>>>> 4c38e944
 
 pmm_port_443=`docker ps --format "{{.Ports}} {{.Names}}"|grep ${ticket_number}|cut -d ':' -f2|cut -d '-' -f1`
 
@@ -106,16 +100,12 @@
 # Wait for PMM server to restart
 echo -n "## Waiting for PMM sever to restart"
 while true; do
-<<<<<<< HEAD
-  pmm_status=$(docker exec pmm-server-${ticket_number} curl -s -k -u admin:admin https://127.0.0.1:${pmm_port_443}/v1/server/readyz)
-=======
-
-  if [$(echo "$pmm_version" | cut -d. -f1) != "2"]; then 
+
+  if [$(echo "$pmm_version" | cut -d. -f1) != "2"]; then
     pmm_status=$(docker exec pmm-server-${ticket_number} curl -s -k -u admin:admin https://127.0.0.1:${pmm_port_443}/v1/server/readyz)
-  else 
+  else
     pmm_status=`docker exec pmm-server-${ticket_number} curl -s -k -u admin:admin https://127.0.0.1:443/v1/readyz`
   fi
->>>>>>> 4c38e944
   if [[ ${pmm_status} == "{}" ]]; then
     echo
     echo "## PMM sever started"

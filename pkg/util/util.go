// Copyright 2023 Percona LLC
//
// Licensed under the Apache License, Version 2.0 (the "License");
// you may not use this file except in compliance with the License.
// You may obtain a copy of the License at
//
//     http://www.apache.org/licenses/LICENSE-2.0
//
// Unless required by applicable law or agreed to in writing, software
// distributed under the License is distributed on an "AS IS" BASIS,
// WITHOUT WARRANTIES OR CONDITIONS OF ANY KIND, either express or implied.
// See the License for the specific language governing permissions and
// limitations under the License.

package util

import (
	"fmt"
	"net/url"
	"strings"

	"github.com/hashicorp/go-version"
)

type PMMConfig struct {
	PMMURL             string
	ClickHouseURL      string
	VictoriaMetricsURL string
}

<<<<<<< HEAD
func GetPMMConfig(pmmLink, vmLink, chLink string, pmmShortVer string) (PMMConfig, error) {
=======
func GetPMMConfig(pmmLink, vmLink, chLink string, ver *version.Version) (PMMConfig, error) {
>>>>>>> bfa3f38b
	pmmURL, err := url.Parse(pmmLink)
	if err != nil {
		return PMMConfig{}, fmt.Errorf("failed to parse pmm-url: %w", err)
	}
	conf := PMMConfig{
		PMMURL:             pmmLink,
		ClickHouseURL:      chLink,
		VictoriaMetricsURL: vmLink,
	}

	if conf.ClickHouseURL == "" {
<<<<<<< HEAD
		conf.ClickHouseURL = composeClickHouseURL(*pmmURL, pmmShortVer)
=======
		conf.ClickHouseURL = composeClickHouseURL(*pmmURL, ver)
>>>>>>> bfa3f38b
	}
	if conf.VictoriaMetricsURL == "" {
		conf.VictoriaMetricsURL = composeVictoriaMetricsURL(*pmmURL)
	}
	return conf, nil
}

func composeVictoriaMetricsURL(u url.URL) string {
	u.Path = "/prometheus"
	u.RawQuery = ""
	return u.String()
}

<<<<<<< HEAD
func composeClickHouseURL(u url.URL, pmmShortVer string) string {
=======
func composeClickHouseURL(u url.URL, ver *version.Version) string {
>>>>>>> bfa3f38b
	u.Scheme = "clickhouse"
	i := strings.LastIndex(u.Host, ":")
	if i != -1 {
		u.Host = u.Host[:i]
	}
<<<<<<< HEAD
	u.User = GetClickhouseUser(pmmShortVer) // Default user for PMM 3.x
=======

	u.User = url.UserPassword("default", "clickhouse")
	if CheckVer(ver, "<= 3.1.0") {
		u.User = nil
	}

>>>>>>> bfa3f38b
	u.Host += ":9000"
	u.Path = "pmm"
	return u.String()
}

func CheckVer(ver *version.Version, constrain string) bool {
	if ver == nil {
		return false
	}
	constraints, err := version.NewConstraint(constrain)
	if err != nil {
		panic(fmt.Sprintf("cannot create constraint: %v", err))
	}
	resConst := ver
	return constraints.Check(resConst)
}

func GetClickhouseUser(ver string) *url.Userinfo {
	// V2 and V3 of the PMM set different default user credentials for Clickhouse
	// so to maintain compatibility we need to distinguish the two main cases here
	clickhouseCredentialsSetMinVersion, _ := version.NewVersion("3.1.0")

	pmmVersion, _ := version.NewVersion(ver)

	if pmmVersion.LessThan(clickhouseCredentialsSetMinVersion) {
		return nil // v2 comes with a default user that has no password set
	}
	return url.UserPassword("default", "clickhouse")
}<|MERGE_RESOLUTION|>--- conflicted
+++ resolved
@@ -28,11 +28,7 @@
 	VictoriaMetricsURL string
 }
 
-<<<<<<< HEAD
-func GetPMMConfig(pmmLink, vmLink, chLink string, pmmShortVer string) (PMMConfig, error) {
-=======
 func GetPMMConfig(pmmLink, vmLink, chLink string, ver *version.Version) (PMMConfig, error) {
->>>>>>> bfa3f38b
 	pmmURL, err := url.Parse(pmmLink)
 	if err != nil {
 		return PMMConfig{}, fmt.Errorf("failed to parse pmm-url: %w", err)
@@ -44,11 +40,7 @@
 	}
 
 	if conf.ClickHouseURL == "" {
-<<<<<<< HEAD
-		conf.ClickHouseURL = composeClickHouseURL(*pmmURL, pmmShortVer)
-=======
 		conf.ClickHouseURL = composeClickHouseURL(*pmmURL, ver)
->>>>>>> bfa3f38b
 	}
 	if conf.VictoriaMetricsURL == "" {
 		conf.VictoriaMetricsURL = composeVictoriaMetricsURL(*pmmURL)
@@ -62,26 +54,18 @@
 	return u.String()
 }
 
-<<<<<<< HEAD
-func composeClickHouseURL(u url.URL, pmmShortVer string) string {
-=======
 func composeClickHouseURL(u url.URL, ver *version.Version) string {
->>>>>>> bfa3f38b
 	u.Scheme = "clickhouse"
 	i := strings.LastIndex(u.Host, ":")
 	if i != -1 {
 		u.Host = u.Host[:i]
 	}
-<<<<<<< HEAD
-	u.User = GetClickhouseUser(pmmShortVer) // Default user for PMM 3.x
-=======
 
 	u.User = url.UserPassword("default", "clickhouse")
 	if CheckVer(ver, "<= 3.1.0") {
 		u.User = nil
 	}
 
->>>>>>> bfa3f38b
 	u.Host += ":9000"
 	u.Path = "pmm"
 	return u.String()
@@ -97,17 +81,4 @@
 	}
 	resConst := ver
 	return constraints.Check(resConst)
-}
-
-func GetClickhouseUser(ver string) *url.Userinfo {
-	// V2 and V3 of the PMM set different default user credentials for Clickhouse
-	// so to maintain compatibility we need to distinguish the two main cases here
-	clickhouseCredentialsSetMinVersion, _ := version.NewVersion("3.1.0")
-
-	pmmVersion, _ := version.NewVersion(ver)
-
-	if pmmVersion.LessThan(clickhouseCredentialsSetMinVersion) {
-		return nil // v2 comes with a default user that has no password set
-	}
-	return url.UserPassword("default", "clickhouse")
 }
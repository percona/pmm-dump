--- conflicted
+++ resolved
@@ -186,17 +186,12 @@
 	return count, nil
 }
 
-<<<<<<< HEAD
+func (s Source) ColumnTypes() []*sql.ColumnType {
+	return s.ct
+}
+
 func (s Source) SplitIntoChunks(where *string) ([]dump.ChunkMeta, error) {
 	rowsCount, err := s.Count(where)
-=======
-func (s Source) ColumnTypes() []*sql.ColumnType {
-	return s.ct
-}
-
-func (s Source) SplitIntoChunks() ([]dump.ChunkMeta, error) {
-	rowsCount, err := s.Count()
->>>>>>> f04980f7
 	if err != nil {
 		return nil, errors.New(fmt.Sprintf("failed to get amount of ClickHouse records: %s", err))
 	}

--- conflicted
+++ resolved
@@ -18,10 +18,7 @@
 	"encoding/json"
 	"fmt"
 
-<<<<<<< HEAD
 	"github.com/pkg/errors"
-=======
->>>>>>> 60ee8319
 	"github.com/valyala/fasthttp"
 )
 

// Copyright 2023 Percona LLC
//
// Licensed under the Apache License, Version 2.0 (the "License");
// you may not use this file except in compliance with the License.
// You may obtain a copy of the License at
//
//     http://www.apache.org/licenses/LICENSE-2.0
//
// Unless required by applicable law or agreed to in writing, software
// distributed under the License is distributed on an "AS IS" BASIS,
// WITHOUT WARRANTIES OR CONDITIONS OF ANY KIND, either express or implied.
// See the License for the specific language governing permissions and
// limitations under the License.

package client

import (
	"encoding/base64"
	"encoding/json"
	"fmt"
	"time"

	"github.com/pkg/errors"
	"github.com/valyala/fasthttp"
)

type AuthParams struct {
	User       string
	Password   string
	APIToken   string
	AuthCookie string
}

func (p *AuthParams) Validate() error {
	var i int
	if p.User != "" {
		i++
	}
	if p.APIToken != "" {
		i++
	}
	if p.AuthCookie != "" {
		i++
	}

	if i > 1 {
		return errors.New("only one authentication method can be specified (user/password, API token or auth cookie")
	}

	if i == 0 {
		return errors.New("missing authentication credentials. API token, cookie or user/password should be provided.")
	}

	return nil
}

func NewClient(httpC *fasthttp.Client, params AuthParams) (*Client, error) {
	if err := params.Validate(); err != nil {
		return nil, err
	}

	return &Client{
		client:     httpC,
		user:       params.User,
		password:   params.Password,
		token:      params.APIToken,
		authCookie: params.AuthCookie,
	}, nil
}

type Client struct {
	client     *fasthttp.Client
	authCookie string
	token      string
	user       string
	password   string
}

<<<<<<< HEAD
const AuthCookieName = "pmm_session"
=======
// For PMM v2.
const (
	AuthCookieNameV2 = "grafana_session"
	AuthCookieName   = "pmm_session"
)
>>>>>>> 4c38e944

func (c *Client) Do(req *fasthttp.Request) (*fasthttp.Response, error) {
	c.setAuthHeaders(req)
	httpResp := fasthttp.AcquireResponse()
	err := c.client.Do(req, httpResp)
	return httpResp, errors.Wrap(err, "failed to make request in network client")
}

func (c *Client) DoWithTimeout(req *fasthttp.Request, timeout time.Duration) (*fasthttp.Response, error) {
	c.setAuthHeaders(req)
	httpResp := fasthttp.AcquireResponse()
	err := c.client.DoTimeout(req, httpResp, timeout)
	return httpResp, errors.Wrap(err, "failed to make request in network client")
}

func (c *Client) Post(url string) (int, []byte, error) {
	req := fasthttp.AcquireRequest()
	defer fasthttp.ReleaseRequest(req)
	req.SetRequestURI(url)
	req.Header.SetMethod(fasthttp.MethodPost)
	httpResp, err := c.Do(req)
	defer fasthttp.ReleaseResponse(httpResp)
	if err != nil {
		return 0, nil, err
	}
	return httpResp.StatusCode(), httpResp.Body(), nil
}

func (c *Client) PostJSON(url string, reqBody interface{}) (int, []byte, error) {
	req := fasthttp.AcquireRequest()
	defer fasthttp.ReleaseRequest(req)
	req.SetRequestURI(url)
	req.Header.SetMethod(fasthttp.MethodPost)

	req.Header.SetContentType("application/json")

	reqArgs, err := json.Marshal(reqBody)
	if err != nil {
		return 0, nil, errors.Wrap(err, "failed to marshal json body")
	}
	req.SetBody(reqArgs)

	httpResp, err := c.Do(req)
	defer fasthttp.ReleaseResponse(httpResp)
	if err != nil {
		return 0, nil, err
	}
	return httpResp.StatusCode(), httpResp.Body(), nil
}

func (c *Client) Get(url string) (int, []byte, error) {
	req := fasthttp.AcquireRequest()
	defer fasthttp.ReleaseRequest(req)
	req.SetRequestURI(url)
	httpResp, err := c.Do(req)
	defer fasthttp.ReleaseResponse(httpResp)
	if err != nil {
		return 0, nil, err
	}
	return httpResp.StatusCode(), httpResp.Body(), err
}

func (c *Client) GetWithTimeout(url string, timeout time.Duration) (int, []byte, error) {
	req := fasthttp.AcquireRequest()
	defer fasthttp.ReleaseRequest(req)
	req.SetRequestURI(url)
	httpResp, err := c.DoWithTimeout(req, timeout)
	defer fasthttp.ReleaseResponse(httpResp)
	if err != nil {
		return 0, nil, err
	}
	return httpResp.StatusCode(), httpResp.Body(), err
}

func (c *Client) setAuthHeaders(req *fasthttp.Request) {
	if c.user != "" {
		h := base64.StdEncoding.EncodeToString([]byte(fmt.Sprintf("%s:%s", c.user, c.password)))
		req.Header.Set("Authorization", "Basic "+h)
	}

	if c.token != "" {
		req.Header.Set("Authorization", "Bearer "+c.token)
	}

	if c.authCookie != "" {
		req.Header.SetCookie(AuthCookieNameV2, c.authCookie)
		req.Header.SetCookie(AuthCookieName, c.authCookie)
	}
}<|MERGE_RESOLUTION|>--- conflicted
+++ resolved
@@ -76,15 +76,11 @@
 	password   string
 }
 
-<<<<<<< HEAD
-const AuthCookieName = "pmm_session"
-=======
 // For PMM v2.
 const (
 	AuthCookieNameV2 = "grafana_session"
 	AuthCookieName   = "pmm_session"
 )
->>>>>>> 4c38e944
 
 func (c *Client) Do(req *fasthttp.Request) (*fasthttp.Response, error) {
 	c.setAuthHeaders(req)

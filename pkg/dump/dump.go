package dump

import (
	"errors"
	"fmt"
	"sync"
	"time"

	"github.com/rs/zerolog/log"
)

const (
	MetaFilename = "meta.json"
	LogFilename  = "log.json"
)

type Meta struct {
	Version          PMMDumpVersion `json:"version"`
	PMMServerVersion string         `json:"pmm-server-version"`
	MaxChunkSize     int64          `json:"max_chunk_size"`
	PMMTimezone      *string        `json:"pmm-server-timezone"`
<<<<<<< HEAD
	PMMServerServices []PMMServerService `json:"pmm-server-services"`
}

type PMMServerService struct {
	Name      string   `json:"name"`
	NodeID    string   `json:"node-id"`
	NodeName  string   `json:"node-name"`
	AgentsIDs []string `json:"agents-ids"`
=======
	Arguments        string         `json:"arguments"`
>>>>>>> d2ad2084
}

type PMMDumpVersion struct {
	GitBranch string `json:"git-branch"`
	GitCommit string `json:"git-commit"`
}

type ChunkMeta struct {
	Source SourceType
	Start  *time.Time
	End    *time.Time

	Index   int
	RowsLen int
}

func (c ChunkMeta) String() string {
	var s, e int64
	if c.Start != nil {
		s = c.Start.Unix()
	}
	if c.End != nil {
		e = c.End.Unix()
	}
	return fmt.Sprintf("%d-%d", s, e)
}

type Chunk struct {
	ChunkMeta
	Content  []byte
	Filename string
}

type ChunkPool struct {
	mu         sync.Mutex
	chunks     []ChunkMeta
	currentIdx int
}

func NewChunkPool(c []ChunkMeta) (*ChunkPool, error) {
	if len(c) == 0 {
		return nil, errors.New("failed to create empty chunk pool")
	}

	log.Debug().Msgf("Created pool with %d chunks in total", len(c))

	return &ChunkPool{
		chunks: c,
	}, nil
}

func (p *ChunkPool) Next() (ChunkMeta, bool) {
	p.mu.Lock()
	defer p.mu.Unlock()

	if p.currentIdx >= len(p.chunks) {
		return ChunkMeta{}, false
	}

	m := p.chunks[p.currentIdx]
	p.currentIdx++

	log.Info().Msgf("Processing %d/%d chunk...", p.currentIdx, len(p.chunks))

	return m, true
}<|MERGE_RESOLUTION|>--- conflicted
+++ resolved
@@ -19,7 +19,7 @@
 	PMMServerVersion string         `json:"pmm-server-version"`
 	MaxChunkSize     int64          `json:"max_chunk_size"`
 	PMMTimezone      *string        `json:"pmm-server-timezone"`
-<<<<<<< HEAD
+	Arguments        string         `json:"arguments"`
 	PMMServerServices []PMMServerService `json:"pmm-server-services"`
 }
 
@@ -28,9 +28,6 @@
 	NodeID    string   `json:"node-id"`
 	NodeName  string   `json:"node-name"`
 	AgentsIDs []string `json:"agents-ids"`
-=======
-	Arguments        string         `json:"arguments"`
->>>>>>> d2ad2084
 }
 
 type PMMDumpVersion struct {

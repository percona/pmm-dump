--- conflicted
+++ resolved
@@ -17,11 +17,8 @@
 	Version          PMMDumpVersion `json:"version"`
 	PMMServerVersion string         `json:"pmm-server-version"`
 	MaxChunkSize     int64          `json:"max_chunk_size"`
-<<<<<<< HEAD
+	PMMTimezone      *string        `json:"pmm-server-timezone"`
 	Arguments        string         `json:"arguments"`
-=======
-	PMMTimezone      *string        `json:"pmm-server-timezone"`
->>>>>>> 2fca3dce
 }
 
 type PMMDumpVersion struct {

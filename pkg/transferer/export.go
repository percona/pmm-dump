--- conflicted
+++ resolved
@@ -65,13 +65,8 @@
 	log.Debug().Msg("Starting single goroutine for writing chunks to the dump...")
 	g.Go(func() error {
 		defer log.Debug().Msgf("Exiting from write chunks goroutine")
-<<<<<<< HEAD
-		if err := t.writeChunksToFile(meta, chunksCh, logBuffer); err != nil {
+		if err := t.writeChunksToFile(meta, chunksCh, logBuffer, e); err != nil {
 			return fmt.Errorf("failed to write chunks to the dump: %w", err)
-=======
-		if err := t.writeChunksToFile(meta, chunksCh, logBuffer, e); err != nil {
-			return errors.Wrap(err, "failed to write chunks to the dump")
->>>>>>> 49f81b1e
 		}
 		return nil
 	})
@@ -142,11 +137,7 @@
 func (t Transferer) writeChunksToFile(meta dump.Meta, chunkC <-chan *dump.Chunk, logBuffer *bytes.Buffer, e encryption.Options) error {
 	w, err := dump.NewWriter(t.file, &e)
 	if err != nil {
-<<<<<<< HEAD
-		return fmt.Errorf("failed to create gzip writer: %w", err)
-=======
-		return errors.Wrap(err, "failed to create writer")
->>>>>>> 49f81b1e
+		return fmt.Errorf("failed to create writer: %w", err)
 	}
 	defer w.Close() //nolint:errcheck
 	tw := w.GetTarWriter()

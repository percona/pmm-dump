// Copyright 2023 Percona LLC
//
// Licensed under the Apache License, Version 2.0 (the "License");
// you may not use this file except in compliance with the License.
// You may obtain a copy of the License at
//
//     http://www.apache.org/licenses/LICENSE-2.0
//
// Unless required by applicable law or agreed to in writing, software
// distributed under the License is distributed on an "AS IS" BASIS,
// WITHOUT WARRANTIES OR CONDITIONS OF ANY KIND, either express or implied.
// See the License for the specific language governing permissions and
// limitations under the License.

package transferer

import (
	"archive/tar"
	"bytes"
	"context"
<<<<<<< HEAD
	"database/sql"
=======
	"errors"
>>>>>>> c440442b
	"fmt"
	"io"
	"path"
	"reflect"
	"sync"
	"time"

	"github.com/rs/zerolog/log"
	"golang.org/x/sync/errgroup"

	"pmm-dump/pkg/clickhouse"
	"pmm-dump/pkg/clickhouse/tsv"
	"pmm-dump/pkg/dump"
	"pmm-dump/pkg/encryption"
)

func (t Transferer) Export(ctx context.Context, lc LoadStatusGetter, meta dump.Meta, pool ChunkPool, logBuffer *bytes.Buffer, e encryption.Options) error {
	log.Info().Msg("Exporting metrics...")
	chunksCh := make(chan *dump.Chunk, maxChunksInMem)
	log.Debug().
		Int("size", maxChunksInMem).
		Msg("Created chunks channel")

	var readWG sync.WaitGroup
	g, gCtx := errgroup.WithContext(ctx)

	log.Debug().Msgf("Starting %d goroutines to read chunks from sources...", t.workersCount)
	readWG.Add(t.workersCount)
	for range t.workersCount {
		g.Go(func() error {
			defer log.Debug().Msgf("Exiting from read chunks goroutine")
			defer readWG.Done()

			if err := t.readChunksFromSource(gCtx, lc, pool, chunksCh); err != nil {
				return fmt.Errorf("failed to read chunks from source: %w", err)
			}
			return nil
		})
	}

	log.Debug().Msgf("Starting goroutine to close channel after read finish...")
	go func() {
		readWG.Wait()
		close(chunksCh)
		log.Debug().Msgf("Exiting from goroutine waiting for read to finish")
	}()

	log.Debug().Msg("Starting single goroutine for writing chunks to the dump...")
	g.Go(func() error {
		defer log.Debug().Msgf("Exiting from write chunks goroutine")
		if err := t.writeChunksToFile(meta, chunksCh, logBuffer, e); err != nil {
			return fmt.Errorf("failed to write chunks to the dump: %w", err)
		}
		return nil
	})
	log.Debug().Msg("Waiting for all chunks to be processed...")
	if err := g.Wait(); err != nil {
		log.Debug().Msg("Got error, finishing export")
		return err
	}

	log.Info().Msg("Successfully exported!")
	return nil
}

func (t Transferer) readChunksFromSource(ctx context.Context, lc LoadStatusGetter, p ChunkPool, chunkC chan<- *dump.Chunk) error {
	for {
		log.Debug().Msg("New chunks reading loop iteration has been started")

		select {
		case <-ctx.Done():
			log.Debug().Msg("Context is done, stopping chunks reading")
			return ctx.Err()
		default:
			status, count := lc.GetLatestStatus()
			switch status {
			case LoadStatusWait:
				if count > MaxWaitStatusInSequence {
					log.Warn().Msgf("Too many %v in a sequence. Aborting", LoadStatusWait)
					return fmt.Errorf("terminated by exceeding max load (got wait load status) threshold %d times. Check --max-load value or use --ignore-load", MaxWaitStatusInSequence)
				}
				log.Debug().Msgf("Exceeded max load threshold(got wait load status): putting chunks reading to sleep for %v", MaxLoadWaitDuration)
				time.Sleep(MaxLoadWaitDuration)
				continue
			case LoadStatusTerminate:
				log.Debug().Msg("Got terminate load status: stopping chunks reading")
				return errors.New("terminated by exceeding critical load threshold (got terminate load status). Check --critical-load value or use --ignore-load")
			case LoadStatusOK:
			default:
				return errors.New("unknown load status")
			}

			chMeta, ok := p.Next()
			if !ok {
				log.Debug().Msg("Pool is empty: stopping chunks reading")
				return nil
			}

			s, ok := t.sourceByType(chMeta.Source)
			if !ok {
				return errors.New("failed to find source to read chunk")
			}

			chunks, err := s.ReadChunks(chMeta)
			if err != nil {
				return fmt.Errorf("failed to read chunk: %w", err)
			}

			if len(chunks) > 1 {
				log.Info().Msgf("Chunk was split into several parts %d", len(chunks))
			}

			for _, c := range chunks {
				chunkC <- c
			}
		}
	}
}

func (t Transferer) writeChunksToFile(meta dump.Meta, chunkC <-chan *dump.Chunk, logBuffer *bytes.Buffer, e encryption.Options) error {
	w, err := dump.NewWriter(t.file, &e)
	if err != nil {
		return fmt.Errorf("failed to create writer: %w", err)
	}
	defer w.Close() //nolint:errcheck
	tw := w.GetTarWriter()
	for {
		log.Debug().Msg("New chunks writing loop iteration has been started")

		c, ok := <-chunkC
		if !ok {
			if err := writeMetafile(tw, meta); err != nil {
				return err
			}

			if err = writeLog(tw, logBuffer); err != nil {
				return err
			}

			if err = e.OutputPass(); err != nil {
				return err
			}

			log.Debug().Msg("Chunks channel is closed: stopping chunks writing")
			return nil
		}

		s, _ := t.sourceByType(c.Source) // there is no need to check for error as incoming chunk always has correct source

		if c.Source == dump.ClickHouse {
			err := convertTimeToUTC(s, c)
			if err != nil {
				return fmt.Errorf("failed to convert timezones for Clickhouse chunks %w", err)
			}
		}

		log.Info().
			Stringer("source", c.Source).
			Str("filename", c.Filename).
			Msg("Writing chunk to the dump...")
		chunkSize := int64(len(c.Content))
		if chunkSize > meta.MaxChunkSize {
			meta.MaxChunkSize = chunkSize
		}

		err = tw.WriteHeader(&tar.Header{
			Typeflag: tar.TypeReg,
			Name:     path.Join(s.Type().String(), c.Filename),
			Size:     chunkSize,
			Mode:     filePermission,
			ModTime:  time.Now(),
		})
		if err != nil {
			return fmt.Errorf("failed to write file header: %w", err)
		}

		if _, err = tw.Write(c.Content); err != nil {
			return fmt.Errorf("failed to write chunk content: %w", err)
		}
	}
}

func writeLog(tw *tar.Writer, logBuffer *bytes.Buffer) error {
	log.Debug().Msg("Writing dump log")

	byteLog := logBuffer.Bytes()

	err := tw.WriteHeader(&tar.Header{
		Typeflag: tar.TypeReg,
		Name:     dump.LogFilename,
		Size:     int64(len(byteLog)),
		Mode:     filePermission,
		ModTime:  time.Now(),
	})
	if err != nil {
		return fmt.Errorf("failed to write dump log header: %w", err)
	}

	if _, err = tw.Write(byteLog); err != nil {
		return fmt.Errorf("failed to write dump log content: %w", err)
	}

	return nil
}

func convertTimeToUTC(s dump.Source, c *dump.Chunk) error {
	var columnTypes []*sql.ColumnType
	switch chS := s.(type) {
	case clickhouse.Source:
		columnTypes = chS.ColumnTypes()
	case *clickhouse.Source:
		columnTypes = chS.ColumnTypes()
	default:
		typeName := reflect.TypeOf(s).String()
		if typeName == "*transferer.fakeSource" {
			return nil
		}
		return fmt.Errorf("type of source in dump specified as Clickhouse but got error when casting, wanted clickhouse.Source got %s", typeName)
	}

	var chunkRead bytes.Buffer
	var chunkWrite bytes.Buffer
	chunkRead.Write(c.Content)
	reader := tsv.NewReader(&chunkRead, columnTypes)
	writer := tsv.NewWriter(&chunkWrite)

	for {
		records, err := reader.Reader.Read()
		if err != nil {
			if errors.Is(err, io.EOF) {
				break
			}
			return fmt.Errorf("failed to read Clickhouse chunk: %w", err)
		}
		for i, record := range records {
			if columnTypes[i].ScanType().Name() == "Time" {
				timeParsed, err := time.Parse("2006-01-02 15:04:05 -0700 MST", record)
				if err != nil {
					return fmt.Errorf("failed to parse time from Clickhouse chunk: %w", err)
				}
				records[i] = timeParsed.UTC().String()
			}
		}
		err = writer.Write(records)
		if err != nil {
			return fmt.Errorf("failed to write records to buffer: %w", err)
		}
	}
	writer.Flush()
	if writer.Error() != nil {
		return fmt.Errorf("failed to flush records to buffer: %w", writer.Error())
	}
	c.Content = chunkWrite.Bytes()

	return nil
}<|MERGE_RESOLUTION|>--- conflicted
+++ resolved
@@ -18,11 +18,8 @@
 	"archive/tar"
 	"bytes"
 	"context"
-<<<<<<< HEAD
 	"database/sql"
-=======
 	"errors"
->>>>>>> c440442b
 	"fmt"
 	"io"
 	"path"

// Copyright 2023 Percona LLC
//
// Licensed under the Apache License, Version 2.0 (the "License");
// you may not use this file except in compliance with the License.
// You may obtain a copy of the License at
//
//     http://www.apache.org/licenses/LICENSE-2.0
//
// Unless required by applicable law or agreed to in writing, software
// distributed under the License is distributed on an "AS IS" BASIS,
// WITHOUT WARRANTIES OR CONDITIONS OF ANY KIND, either express or implied.
// See the License for the specific language governing permissions and
// limitations under the License.

package transferer

import (
	"context"
	"encoding/json"
	"fmt"
	"net/http"
	"runtime"
	"strconv"
	"strings"
	"sync"
	"time"

<<<<<<< HEAD
=======
	"pmm-dump/pkg/grafana"

>>>>>>> 60ee8319
	"github.com/pkg/errors"
	"github.com/rs/zerolog/log"
	"github.com/shirou/gopsutil/v3/mem"
	"github.com/valyala/fasthttp"
<<<<<<< HEAD

	"pmm-dump/pkg/grafana"
=======
>>>>>>> 60ee8319
)

type LoadStatus int

const (
	LoadStatusNone LoadStatus = iota
	LoadStatusOK
	LoadStatusWait
	LoadStatusTerminate

	MaxWaitStatusInSequence int = 10
)

func (s LoadStatus) String() string {
	switch s {
	case LoadStatusNone:
		return "NONE"
	case LoadStatusOK:
		return "OK"
	case LoadStatusWait:
		return "WAIT"
	case LoadStatusTerminate:
		return "TERMINATE"
	default:
		return "UNDEFINED"
	}
}

const (
	MaxLoadWaitDuration = time.Second
)

type LoadChecker struct {
	c             *grafana.Client
	connectionURL string

	thresholds []Threshold

	m            sync.RWMutex
	latestStatus LoadStatus

	latestStatusCount int
}

func NewLoadChecker(ctx context.Context, c *grafana.Client, url string, thresholds []Threshold) *LoadChecker {
	lc := &LoadChecker{
		c:             c,
		connectionURL: url,
		thresholds:    thresholds,
		latestStatus:  LoadStatusWait,
	}

	lc.updateStatus()

	if len(thresholds) > 0 { // nothing to check so no status updates
		lc.runStatusUpdate(ctx)
	}

	return lc
}

func (c *LoadChecker) GetLatestStatus() (LoadStatus, int) {
	c.m.RLock()
	defer c.m.RUnlock()
	return c.latestStatus, c.latestStatusCount
}

func (c *LoadChecker) setLatestStatus(s LoadStatus, count int) {
	c.m.Lock()
	defer c.m.Unlock()
	c.latestStatus = s
	c.latestStatusCount = count
}

func (c *LoadChecker) runStatusUpdate(ctx context.Context) {
	go func() {
		log.Debug().Msg("Started load status update")
		ticker := time.NewTicker(MaxLoadWaitDuration)
		defer ticker.Stop()
		for {
			select {
			case <-ctx.Done():
				log.Debug().Msgf("Context is done: stopping load status update")
				return
			case <-ticker.C:
				c.updateStatus()
			}
		}
	}()
}

func (c *LoadChecker) updateStatus() {
	status, err := c.checkMetricsLoad()
	if err != nil {
		status = LoadStatusWait
		log.Warn().Err(err).Msgf("Error while checking metrics load")
	}
	latestStatus, count := c.GetLatestStatus()
	if latestStatus == status {
		count++
	} else {
		count = 0
	}

	c.setLatestStatus(status, count)
	log.Debug().Msgf("Load status now is %v", status)
}

func (c *LoadChecker) checkMetricsLoad() (LoadStatus, error) {
	log.Debug().Msg("Started check load status")
	loadStatus := LoadStatusOK
	for _, t := range c.thresholds {
		var value float64
		var err error

		switch t.Key {
		case ThresholdMYRAM:
			rms := runtime.MemStats{}
			runtime.ReadMemStats(&rms)
			var vm *mem.VirtualMemoryStat
			vm, err = mem.VirtualMemory()
			if err == nil {
				value = float64(rms.Alloc) * 100 / float64(vm.Total)
			}
		default:
			value, err = c.getMetricCurrentValue(t)
		}

		if err != nil {
			return LoadStatusNone, fmt.Errorf("failed to retrieve threshold value for %s: %w", t.Key, err)
		}
		switch {
		case value >= t.CriticalLoad:
			log.Debug().Msgf("Checked %s threshold: it exceeds critical load limit. Terminating", t.Key)
			return LoadStatusTerminate, nil
		case value >= t.MaxLoad:
			log.Debug().Msgf("Checked %s threshold: it exceeds max load limit. Continue checking", t.Key)
			loadStatus = LoadStatusWait
		default:
			log.Debug().Msgf("Checked %s threshold: it's ok. Continue checking", t.Key)
		}
	}

	log.Debug().Msgf("Checked all thresholds: final status is %v", loadStatus)

	return loadStatus, nil
}

func (c *LoadChecker) getMetricCurrentValue(m Threshold) (float64, error) {
	q := fasthttp.AcquireArgs()
	defer fasthttp.ReleaseArgs(q)

	q.Add("query", m.Query)

	url := fmt.Sprintf("%s/api/v1/query?%s", c.connectionURL, q.String())

	log.Debug().
		Str("url", url).
		Msgf("Sending HTTP request to load checker endpoint")
	status, body, err := c.c.Get(url)
	if err != nil {
		return 0, errors.Wrap(err, "failed to send req to load checker endpoint")
	}
	if status != http.StatusOK {
		return 0, fmt.Errorf("non-ok response: status %d: %s", status, string(body))
	}
	log.Debug().Msg("Got HTTP status OK from load checker endpoint")

	var resp metricResponse

	if err = json.Unmarshal(body, &resp); err != nil {
		return 0, fmt.Errorf("error parsing thresholds: %w", err)
	}

	value, err := resp.getValidValue()
	if err != nil {
		return 0, fmt.Errorf("error parsing threshold: %w", err)
	}
	log.Debug().Msgf("Got %f threshold value", value)
	return value, nil
}

type ThresholdKey = string

const (
	ThresholdCPU   ThresholdKey = "CPU"
	ThresholdRAM   ThresholdKey = "RAM"
	ThresholdMYRAM ThresholdKey = "MYRAM"
)

func AllThresholdKeys() []ThresholdKey {
	return []ThresholdKey{ThresholdCPU, ThresholdRAM, ThresholdMYRAM}
}

func IsValidThresholdKey(v string) bool {
	for _, k := range AllThresholdKeys() {
		if k == v {
			return true
		}
	}
	return false
}

func getQueryByThresholdKey(k ThresholdKey) string {
	switch k {
	case ThresholdCPU:
		return `100 - (avg by (instance) (rate(node_cpu_seconds_total{mode="idle",node_name="pmm-server"}[5s])) * 100)`
	case ThresholdRAM:
		return `100 * (1 - ((avg_over_time(node_memory_MemFree_bytes{node_name="pmm-server"}[5s]) + avg_over_time(node_memory_Cached_bytes{node_name="pmm-server"}[5s]) + avg_over_time(node_memory_Buffers_bytes{node_name="pmm-server"}[5s])) / avg_over_time(node_memory_MemTotal_bytes{node_name="pmm-server"}[5s])))`
	case ThresholdMYRAM:
		return ""
	default:
		panic("BUG: undefined threshold key")
	}
}

type Threshold struct {
	Key          ThresholdKey
	Query        string
	MaxLoad      float64
	CriticalLoad float64
}

type metricResponse struct {
	Status string `json:"status"`
	Data   struct {
		ResultType string `json:"resultType"`
		Result     []struct {
			Metric struct {
				Instance string `json:"instance"`
			} `json:"metric"`
			Value []interface{} `json:"value"`
		} `json:"result"`
	} `json:"data"`
}

func (r *metricResponse) getValidValue() (float64, error) {
	if r.Status != "success" {
		return 0, errors.New("status is not success")
	}
	if len(r.Data.Result) == 0 {
		return 0, errors.New("empty result")
	}
	if len(r.Data.Result[0].Value) != 2 {
		return 0, errors.New("unexpected number of values")
	}
	str, ok := r.Data.Result[0].Value[1].(string)
	if !ok {
		return 0, errors.New("value is not string")
	}
	val, err := strconv.ParseFloat(str, 64)
	if err != nil {
		return 0, fmt.Errorf("parsing value error: %s", err.Error())
	}
	return val, nil
}

func ParseThresholdList(max, critical string) ([]Threshold, error) {
	maxV, err := parseThresholdValues(max)
	if err != nil {
		return nil, errors.Wrap(err, "invalid max load list")
	}

	criticalV, err := parseThresholdValues(critical)
	if err != nil {
		return nil, errors.Wrap(err, "invalid critical load list")
	}

	keys := AllThresholdKeys()
	thresholds := make([]Threshold, 0, len(keys))
	for _, k := range keys {
		maxLoad, maxOk := maxV[k]
		criticalLoad, criticalOk := criticalV[k]

		if !maxOk && !criticalOk {
			continue
		}

		thresholds = append(thresholds, Threshold{
			Key:          k,
			Query:        getQueryByThresholdKey(k),
			MaxLoad:      maxLoad,
			CriticalLoad: criticalLoad,
		})
	}

	return thresholds, nil
}

func parseThresholdValues(v string) (map[string]float64, error) {
	if v = strings.TrimSpace(v); v == "" {
		return nil, nil
	}

	res := make(map[string]float64)

	pairs := strings.Split(v, ",")
	for _, p := range pairs {
		separator := "="
		if strings.Contains(p, ":") {
			separator = ":"
		}

		values := strings.Split(p, separator)
		if len(values) != 2 {
			return nil, errors.New("invalid syntax: must be K=V or K:V")
		}

		k := strings.TrimSpace(values[0])
		if !IsValidThresholdKey(k) {
			return nil, fmt.Errorf("undefined key: %s", k)
		}

		v, err := strconv.ParseFloat(strings.TrimSpace(values[1]), 64)
		if err != nil {
			return nil, errors.Wrap(err, "can't parse number: %w")
		}

		res[k] = v
	}

	return res, nil
}<|MERGE_RESOLUTION|>--- conflicted
+++ resolved
@@ -25,20 +25,12 @@
 	"sync"
 	"time"
 
-<<<<<<< HEAD
-=======
-	"pmm-dump/pkg/grafana"
-
->>>>>>> 60ee8319
 	"github.com/pkg/errors"
 	"github.com/rs/zerolog/log"
 	"github.com/shirou/gopsutil/v3/mem"
 	"github.com/valyala/fasthttp"
-<<<<<<< HEAD
 
 	"pmm-dump/pkg/grafana"
-=======
->>>>>>> 60ee8319
 )
 
 type LoadStatus int

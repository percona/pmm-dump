--- conflicted
+++ resolved
@@ -31,10 +31,7 @@
         uses: actions/setup-go@v5
         with:
           go-version-file: go.mod
-<<<<<<< HEAD
-=======
           cache: false
->>>>>>> 4c38e944
 
       - name: Download Go modules
         run: |
@@ -52,8 +49,6 @@
           go clean -testcache
           PMM_DUMP_MAX_PARALLEL_TESTS=3 make run-unit-tests
 
-<<<<<<< HEAD
-=======
       - name: Run e2e tests
         run: |
           go clean -testcache
@@ -63,8 +58,7 @@
         run: |
           go clean -testcache
           PMM_DUMP_MAX_PARALLEL_TESTS=3 make run-e2e-tests-v2
-  
->>>>>>> 4c38e944
+
       #   TODO: Add codecoverage
       # - name: Upload coverage results
       #   uses: codecov/codecov-action@v3
@@ -106,10 +100,7 @@
         uses: actions/setup-go@v5
         with:
           go-version-file: go.mod
-<<<<<<< HEAD
-=======
           cache: false
->>>>>>> 4c38e944
 
       - name: Download Go modules
         run: |

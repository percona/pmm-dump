--- conflicted
+++ resolved
@@ -18,21 +18,6 @@
 	var (
 		cli = kingpin.New("pmm-transferer", "Percona PMM Transferer")
 
-<<<<<<< HEAD
-		pmmURL             = cli.Flag("pmm_url", "PMM connection string").String()
-		victoriaMetricsURL = cli.Flag("victoria_metrics_url", "VictoriaMetrics connection string").String()
-		clickHouseURL      = cli.Flag("clickhouse_url", "ClickHouse connection string").String()
-		victoriaMetrics    = cli.Flag("victoria_metrics", "Specify to export/import VictoriaMetrics data").Bool()
-		clickHouse         = cli.Flag("clickhouse", "Specify to export/import ClickHouse data").Bool()
-		enableVerboseMode  = cli.Flag("verbose_mode", "Enable verbose mode").Short('v').Bool()
-		allowInsecureCerts = cli.Flag("allow-insecure-certs", "Accept any certificate presented by the server and any host name in that certificate").Bool()
-
-		exportCmd  = cli.Command("export", "Export PMM Server metrics to dump file")
-		outPath    = exportCmd.Flag("out", "Path to put out file").Short('o').String()
-		tsSelector = exportCmd.Flag("ts_selector", "Time series selector to pass to VM").String()
-		start      = exportCmd.Flag("start", "Start date-time to filter exported metrics, ex. "+time.RFC3339).String()
-		end        = exportCmd.Flag("end", "End date-time to filter exported metrics, ex. "+time.RFC3339).String()
-=======
 		// general options
 		pmmURL = cli.Flag("pmm-url", "PMM connection string").String()
 
@@ -58,7 +43,6 @@
 			"End date-time to filter exported metrics, ex. "+time.RFC3339).String()
 
 		tsSelector = exportCmd.Flag("ts-selector", "Time series selector to pass to VM").String()
->>>>>>> 577441b4
 		where      = exportCmd.Flag("where", "ClickHouse only. WHERE statement").Short('w').String()
 
 		chunkTimeRange = exportCmd.Flag("chunk-time-range", "Time range to be fit into a single chunk (core metrics). "+
@@ -92,19 +76,11 @@
 			Level(zerolog.InfoLevel)
 	}
 
-<<<<<<< HEAD
-	if *pmmURL == "" {
-		log.Fatal().Msg("Please, specify PMM URL")
-	}
-
-	if !(*clickHouse || *victoriaMetrics) {
-=======
 	if *pmmURL == "" && *victoriaMetricsURL == "" && *clickHouseURL == "" {
 		log.Fatal().Msg("Please, specify PMM URL")
 	}
 
 	if !(*dumpQAN || *dumpCore) {
->>>>>>> 577441b4
 		log.Fatal().Msg("Please, specify at least one data source")
 	}
 
@@ -119,11 +95,7 @@
 		log.Fatal().Err(err)
 	}
 
-<<<<<<< HEAD
-	if *victoriaMetrics {
-=======
 	if *dumpCore {
->>>>>>> 577441b4
 		c := &victoriametrics.Config{
 			ConnectionURL:      pmmConfig.VictoriaMetricsURL,
 			TimeSeriesSelector: *tsSelector,
@@ -135,11 +107,7 @@
 	}
 
 	var clickhouseSource *clickhouse.Source
-<<<<<<< HEAD
-	if *clickHouse {
-=======
 	if *dumpQAN {
->>>>>>> 577441b4
 		c := &clickhouse.Config{
 			ConnectionURL: pmmConfig.ClickHouseURL,
 		}
@@ -191,21 +159,12 @@
 
 		var chunks []dump.ChunkMeta
 
-<<<<<<< HEAD
-		if *victoriaMetrics {
-			chunks = append(chunks, victoriametrics.SplitTimeRangeIntoChunks(startTime, endTime)...)
-		}
-
-		if *clickHouse {
-			chChunks, err := clickhouseSource.SplitIntoChunks()
-=======
 		if *dumpCore {
 			chunks = append(chunks, victoriametrics.SplitTimeRangeIntoChunks(startTime, endTime, *chunkTimeRange)...)
 		}
 
 		if *dumpQAN {
 			chChunks, err := clickhouseSource.SplitIntoChunks(*chunkRows)
->>>>>>> 577441b4
 			if err != nil {
 				log.Fatal().Msgf("Failed to create clickhouse chunks: %s", err.Error())
 			}

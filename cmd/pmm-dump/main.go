// Copyright 2023 Percona LLC
//
// Licensed under the Apache License, Version 2.0 (the "License");
// you may not use this file except in compliance with the License.
// You may obtain a copy of the License at
//
//     http://www.apache.org/licenses/LICENSE-2.0
//
// Unless required by applicable law or agreed to in writing, software
// distributed under the License is distributed on an "AS IS" BASIS,
// WITHOUT WARRANTIES OR CONDITIONS OF ANY KIND, either express or implied.
// See the License for the specific language governing permissions and
// limitations under the License.

package main

import (
	"bytes"
	"context"
	"encoding/json"
	"errors"
	"fmt"
	"os"
	"time"

	"github.com/alecthomas/kingpin/v2"
	"github.com/rs/zerolog"
	"github.com/rs/zerolog/log"

	"pmm-dump/pkg/dump"
	enc "pmm-dump/pkg/encryption"
	grafana "pmm-dump/pkg/grafana"
	"pmm-dump/pkg/grafana/client"
	"pmm-dump/pkg/transferer"
	"pmm-dump/pkg/util"
	"pmm-dump/pkg/victoriametrics"
)

const defaultTimeframe = time.Hour * 4

var (
	GitBranch  string
	GitCommit  string
	GitVersion string
)

var (
	cli = kingpin.New("pmm-dump", "Percona PMM Dump")

	// general options.
	pmmURL = cli.Flag("pmm-url", "PMM connection string").Envar("PMM_URL").String()

	pmmHost     = cli.Flag("pmm-host", "PMM server host(with scheme)").Envar("PMM_HOST").String()
	pmmPort     = cli.Flag("pmm-port", "PMM server port").Envar("PMM_PORT").String()
	pmmUser     = cli.Flag("pmm-user", "PMM credentials user").Envar("PMM_USER").String()
	pmmToken    = cli.Flag("pmm-token", "PMM API token").Envar("PMM_TOKEN").String()
	pmmCookie   = cli.Flag("pmm-cookie", "PMM Auth cookie").Envar("PMM_COOKIE").String()
	pmmPassword = cli.Flag("pmm-pass", "PMM credentials password").Envar("PMM_PASS").String()

	victoriaMetricsURL = cli.Flag("victoria-metrics-url", "VictoriaMetrics connection string").String()
	clickHouseURL      = cli.Flag("click-house-url", "ClickHouse connection string").String()

	dumpCore = cli.Flag("dump-core", "Specify to export/import core metrics").Default("true").Bool()
	dumpQAN  = cli.Flag("dump-qan", "Specify to export/import QAN metrics").Bool()

	enableVerboseMode  = cli.Flag("verbose", "Enable verbose mode").Short('v').Bool()
	allowInsecureCerts = cli.Flag("allow-insecure-certs",
		"Accept any certificate presented by the server and any host name in that certificate").Bool()

	dumpPath = cli.Flag("dump-path", "Path to dump file").Short('d').String()

	workersCount = cli.Flag("workers", "Set the number of reading workers").Int()

	vmNativeData = cli.Flag("vm-native-data", "Use VictoriaMetrics' native export format. Reduces dump size, but can be incompatible between PMM versions").Bool()
	// export command options.
	exportCmd = cli.Command("export", "Export PMM Server metrics to dump file."+
		"By default only the 4 last hours are exported, but it can be configured via start-ts/end-ts options")

	start = exportCmd.Flag("start-ts",
		"Start date-time to filter exported metrics, ex. "+time.RFC3339).String()
	end = exportCmd.Flag("end-ts",
		"End date-time to filter exported metrics, ex. "+time.RFC3339).String()

	tsSelector = exportCmd.Flag("ts-selector", "Time series selector to pass to VM").String()
	where      = exportCmd.Flag("where", "ClickHouse only. WHERE statement").Short('w').String()

	instances  = exportCmd.Flag("instance", "Name to filter instances by service names, node names, or instance names. Use multiple times to filter by multiple names").Strings()
	dashboards = exportCmd.Flag("dashboard", "Dashboard name to filter. Use multiple times to filter by multiple dashboards").Strings()

	chunkTimeRange = exportCmd.Flag("chunk-time-range", "Time range to be fit into a single chunk (core metrics). "+
		"5 minutes by default, example '45s', '5m', '1h'").Default("5m").Duration()
	chunkRows = exportCmd.Flag("chunk-rows", "Amount of rows to fit into a single chunk (qan metrics)").Default("100000").Int()

	ignoreLoad = exportCmd.Flag("ignore-load", "Disable checking for load threshold values").Bool()
	maxLoad    = exportCmd.Flag("max-load", "Max load threshold values. For the CPU value is overall regardless cores count: 0-100%").
			Default(fmt.Sprintf("%v=70,%v=80,%v=10", transferer.ThresholdCPU, transferer.ThresholdRAM, transferer.ThresholdMYRAM)).String()
	criticalLoad = exportCmd.Flag("critical-load", "Critical load threshold values. For the CPU value is overall regardless cores count: 0-100%").
			Default(fmt.Sprintf("%v=90,%v=90,%v=30", transferer.ThresholdCPU, transferer.ThresholdRAM, transferer.ThresholdMYRAM)).String()

	stdout = exportCmd.Flag("stdout", "Redirect output to STDOUT").Bool()

	// encryption related.
	encryption = cli.Flag("encryption", "Enable encryption").Default("true").Bool()
	pass       = cli.Flag("pass", "Password for encryption/decryption").Envar("PMM_DUMP_PASS").String()
	justKey    = exportCmd.Flag("just-key", "Disable logging and only leave key").Default("false").Bool()
	toFile     = exportCmd.Flag("pass-filepath", "Filepath to output encryption password").Envar("PMM_DUMP_PASS_FILEPATH").String()

	exportServicesInfo = exportCmd.Flag("export-services-info", "Export overview info about all the services, that are being monitored").Bool()
	// import command options.
	importCmd = cli.Command("import", "Import PMM Server metrics from dump file")

	vmContentLimit = importCmd.Flag("vm-content-limit", "Limit the chunk content size for VictoriaMetrics (in bytes). Doesn't work with native format").Default("0").Uint64()

	// show meta command options.
	showMetaCmd  = cli.Command("show-meta", "Shows metadata from the specified dump file")
	prettifyMeta = showMetaCmd.Flag("prettify", "Print meta in human readable format").Default("true").Bool()

	// version command options.
	versionCmd = cli.Command("version", "Shows tool version of the binary")
)

func main() {
	ctx := context.Background()

	logConsoleWriter := zerolog.ConsoleWriter{
		Out:        os.Stderr,
		NoColor:    true,
		TimeFormat: time.RFC3339,
	}

	log.Logger = log.Output(logConsoleWriter)

	cmd, err := cli.DefaultEnvars().Parse(os.Args[1:])
	if err != nil {
		log.Fatal().Msgf("Error parsing parameters: %s", err.Error())
	}
	switch {
	case *enableVerboseMode && *justKey:
		log.Fatal().Msgf("Verbose and just-key are mutually exclusive")

	case !*encryption && (*pass != "" || *justKey || *toFile != ""):
		log.Fatal().Msgf("No encryption and other encryptions parameters are mutually exclusive")

	case *enableVerboseMode:
		log.Logger = log.Logger.
			With().Caller().Logger().
			Hook(goroutineLoggingHook{}).
			Level(zerolog.DebugLevel)

	case *justKey:
		log.Logger = log.Logger.Level(zerolog.Disabled)

	default:
		log.Logger = log.Logger.
			Level(zerolog.InfoLevel)
	}

	switch cmd {
	case exportCmd.FullCommand():
		err = exportData(logConsoleWriter, ctx)
		if err != nil {
			log.Fatal().Msgf("Failed to export: %v", err)
		}
	case importCmd.FullCommand():
		err = importData(ctx)
		if err != nil {
			log.Fatal().Msgf("Failed to import: %v", err)
		}
	case showMetaCmd.FullCommand():
		err = showMetaData()
		if err != nil {
			log.Fatal().Msgf("Failed to show meta: %v", err)
		}
	case versionCmd.FullCommand():
		fmt.Printf("Version: %v, Build: %v\n", GitVersion, GitCommit)
	default:
		log.Fatal().Msgf("Undefined command found: %s", cmd)
	}
}

// showMetaData shows metadata from the specified dump file.
func showMetaData() error {
	piped, err := checkPiped()
	if err != nil {
		return fmt.Errorf("failed to check if a program is piped: %w", err)
	}
	if *dumpPath == "" && !piped {
		return errors.New("please, specify path to dump file")
	}
	e := &enc.Options{
		Filepath:   *toFile,
		Pass:       *pass,
		Encryption: *encryption,
		JustKey:    *justKey,
	}
	meta, err := transferer.ReadMetaFromDump(*dumpPath, piped, *e)
	if err != nil {
		return fmt.Errorf("failed to read meta from dump: %w", err)
	}

	if *prettifyMeta {
		fmt.Printf("Build: %v\n", meta.Version.GitCommit)
		fmt.Printf("PMM Version: %v\n", meta.PMMServerVersion)
		fmt.Printf("Max Chunk Size: %v (%v)\n", ByteCountDecimal(meta.MaxChunkSize), ByteCountBinary(meta.MaxChunkSize))
		if meta.PMMTimezone != nil {
			fmt.Printf("PMM Timezone: %s\n", *meta.PMMTimezone)
		}
		fmt.Printf("Arguments: %s\n", meta.Arguments)
		if len(meta.PMMServerServices) > 0 {
			fmt.Printf("Services:\n")
			for _, s := range meta.PMMServerServices {
				fmt.Printf("\t- Name: %s\n", s.Name)
				fmt.Printf("\t  Node ID: %s\n", s.NodeID)
				fmt.Printf("\t  Node Name: %s\n", s.NodeName)
				fmt.Printf("\t  Agents ID: %v\n", s.AgentsIDs)
			}
		}
	} else {
		jsonMeta, err := json.MarshalIndent(meta, "", "\t")
		if err != nil {
			return fmt.Errorf("failed to format meta as json: %w", err)
		}

		fmt.Printf("%v\n", string(jsonMeta))
	}
	return nil
}

// importData imports data from a dump file to PMM server.
func importData(ctx context.Context) error {
	httpC := newClientHTTP(*allowInsecureCerts)
	parseURL(pmmURL, pmmHost, pmmPort, pmmUser, pmmPassword)

	authParams := client.AuthParams{
		User:       *pmmUser,
		Password:   *pmmPassword,
		APIToken:   *pmmToken,
		AuthCookie: *pmmCookie,
	}
	grafanaC, err := client.NewClient(httpC, authParams)
	if err != nil {
		return fmt.Errorf("failed to create HTTP client: %w", err)
	}
	if !(*dumpQAN || *dumpCore) {
		return errors.New("please, specify at least one data source")
	}

	var sources []dump.Source

	pmmConfig, err := util.GetPMMConfig(*pmmURL, *victoriaMetricsURL, *clickHouseURL, getStructuredVersion(*pmmURL, grafanaC))
	if err != nil {
		return fmt.Errorf("failed to get PMM config: %w", err)
	}

	checkVMExportAPI(grafanaC, pmmConfig.VictoriaMetricsURL)

	piped, err := checkPiped()
	if err != nil {
		return fmt.Errorf("failed to check if a program is piped: %w", err)
	}
	e := &enc.Options{
		Filepath:   *toFile,
		Pass:       *pass,
		Encryption: *encryption,
		JustKey:    *justKey,
	}
	if piped { //nolint:nestif
		if *vmNativeData {
			log.Warn().Msgf("Cannot read meta file during import in a pipeline. Using VictoriaMetrics' native export format because `--vm-native-data` was provided")
		} else {
			log.Warn().Msgf("Cannot read meta file during import in a pipeline. Using VictoriaMetrics' JSON export format")
		}
	} else {
		dumpMeta, err := transferer.ReadMetaFromDump(*dumpPath, false, *e)
		if err != nil {
			log.Warn().Msgf("Can't show meta: %v", err)
			*vmNativeData = true
		} else {
			switch dumpMeta.VMDataFormat {
			case "":
				log.Warn().Msgf("Meta file doesn't contain `vm-data-format`. Using VictoriaMetrics' native export format")
				*vmNativeData = true
			case "native":
				*vmNativeData = true
			case "json":
				*vmNativeData = false
			default:
				*vmNativeData = false
				log.Warn().Msgf("Meta file contains invalid `vm-data-format`. Using VictoriaMetrics' JSON export format")
			}
		}
	}

<<<<<<< HEAD
		var sources []dump.Source

		pmmShortVer, _, err := getPMMVersion(*pmmURL, grafanaC)

		if err != nil {
			log.Fatal().Err(err).Msg("Failed to get PMM version")
		}

		pmmConfig, err := util.GetPMMConfig(*pmmURL, *victoriaMetricsURL, *clickHouseURL, pmmShortVer)
		if err != nil {
			log.Fatal().Err(err).Msg("Failed to get PMM config")
		}
=======
	if *vmNativeData && *vmContentLimit > 0 {
		return errors.New("`--vm-content-limit` is not supported with native data format")
	}
>>>>>>> bfa3f38b

	if *dumpCore {
		vmSource := prepareVictoriaMetricsSource(grafanaC, pmmConfig.VictoriaMetricsURL, nil, *vmNativeData, *vmContentLimit)
		sources = append(sources, vmSource)
	}

	if *dumpQAN {
		chSource, err := prepareClickHouseSource(ctx, pmmConfig.ClickHouseURL, *where)
		if err != nil {
			return fmt.Errorf("failed to connect to ClickHouse: %w", err)
		}
		sources = append(sources, chSource)
	}

	if *dumpPath == "" && !piped {
		return errors.New("please, specify path to dump file")
	}

	file, err := getFile(*dumpPath, piped)
	if err != nil {
		return fmt.Errorf("failed to get file: %w", err)
	}
	defer file.Close() //nolint:errcheck

	t, err := transferer.New(file, sources, *workersCount)
	if err != nil {
		return fmt.Errorf("failed to setup import: %w", err)
	}

	meta, err := composeMeta(*pmmURL, grafanaC, *exportServicesInfo, cli, *vmNativeData)
	if err != nil {
		return fmt.Errorf("failed to compose metadata: %w", err)
	}

	if err = t.Import(ctx, *meta, *e); err != nil {
		var additionalInfo string
		if victoriametrics.ErrIsRequestEntityTooLarge(err) {
			additionalInfo = ". Consider to use \"vm-content-limit\" option. Also, you can decrease \"chunk-time-range\" or \"chunk-rows\" values. " +
				"If you use nginx or Apache HTTP Server, consider increasing the maximum size of the client " +
				"request body in their configuration"
		}
		return fmt.Errorf("failed to import: %w, %s", err, additionalInfo)
	}
	return nil
}

// exportData exports data from PMM server to a dump file.
func exportData(logConsoleWriter zerolog.ConsoleWriter, ctx context.Context) error { //nolint:gocyclo,maintidx
	var err error
	var startTime, endTime time.Time

	if *end != "" {
		endTime, err = time.ParseInLocation(time.RFC3339, *end, time.UTC)
		if err != nil {
			return fmt.Errorf("error parsing end date-time: %w", err)
		}
	} else {
		endTime = time.Now().UTC()
	}

	if *start != "" {
		startTime, err = time.ParseInLocation(time.RFC3339, *start, time.UTC)
		if err != nil {
			return fmt.Errorf("error parsing start date-time: %w", err)
		}
	} else {
		startTime = endTime.Add(-1 * defaultTimeframe)
	}

	if startTime.After(endTime) {
		return errors.New("invalid time range: start > end")
	}

	httpC := newClientHTTP(*allowInsecureCerts)

	parseURL(pmmURL, pmmHost, pmmPort, pmmUser, pmmPassword)

	authParams := client.AuthParams{
		User:       *pmmUser,
		Password:   *pmmPassword,
		APIToken:   *pmmToken,
		AuthCookie: *pmmCookie,
	}
	grafanaC, err := client.NewClient(httpC, authParams)
	if err != nil {
		return fmt.Errorf("error creating GrafanaClient: %w", err)
	}

	var dumpLog bytes.Buffer

<<<<<<< HEAD
		pmmShortVer, _, err := getPMMVersion(*pmmURL, grafanaC)

		if err != nil {
			log.Fatal().Err(err).Msg("Failed to get PMM version")
		}

		pmmConfig, err := util.GetPMMConfig(*pmmURL, *victoriaMetricsURL, *clickHouseURL, pmmShortVer)
		if err != nil {
			log.Fatal().Err(err).Msg("Failed to get PMM config")
		}
=======
	hasLevel := log.Logger.GetLevel()
>>>>>>> bfa3f38b

	log.Logger = log.Logger.Level(zerolog.DebugLevel).Output(zerolog.MultiLevelWriter(LevelWriter{
		Writer: logConsoleWriter,
		Level:  hasLevel,
	}, &dumpLog))

	if !(*dumpQAN || *dumpCore) {
		return errors.New("please, specify at least one data source")
	}

	if *dumpQAN && *dumpCore && len(*instances) == 0 {
		if *where == "" && (*tsSelector != "" || len(*dashboards) > 0) {
			log.Warn().Msg("Filter for core dump found, but not for QAN. QAN metrics for all metrics would be exported")
		} else if *where != "" && *tsSelector == "" && len(*dashboards) == 0 {
			log.Warn().Msg("Filter for QAN found, but not for core dump. Core metrics for all metrics would be exported")
		}
	}

	var sources []dump.Source

	pmmConfig, err := util.GetPMMConfig(*pmmURL, *victoriaMetricsURL, *clickHouseURL, getStructuredVersion(*pmmURL, grafanaC))
	if err != nil {
		return fmt.Errorf("failed to get PMM config: %w", err)
	}

	checkVMExportAPI(grafanaC, pmmConfig.VictoriaMetricsURL)

	selectors, err := grafana.GetSelectorsFromDashboards(grafanaC, *pmmURL, *dashboards, *instances, startTime, endTime)
	if err != nil {
		return fmt.Errorf("error retrieving dashboard selectors: %w", err)
	}
	if *tsSelector != "" {
		selectors = append(selectors, *tsSelector)
	} else if len(selectors) == 0 && len(*instances) > 0 {
		for _, serviceName := range *instances {
			selectors = append(selectors, fmt.Sprintf(`{service_name="%s" or node_name="%s" or instance="%s"}`, serviceName, serviceName, serviceName))
		}
	}

	var chunks []dump.ChunkMeta
	if *dumpCore {
		vmSource := prepareVictoriaMetricsSource(grafanaC, pmmConfig.VictoriaMetricsURL, selectors, *vmNativeData, *vmContentLimit)
		sources = append(sources, vmSource)
		hasMetrics, err := vmSource.HasMetrics(startTime, endTime)
		if err != nil {
			return fmt.Errorf("failed to check metrics in VictoriaMetrics: %w", err)
		}
		if hasMetrics {
			chunks = append(chunks, victoriametrics.SplitTimeRangeIntoChunks(startTime, endTime, *chunkTimeRange)...)
		}
	}

	if *dumpQAN { //nolint:nestif
		if *where == "" && len(*instances) > 0 {
			for i, serviceName := range *instances {
				if i != 0 {
					*where += " OR "
				}
				*where += fmt.Sprintf("service_name='%s'", serviceName)
			}
		}

		chSource, err := prepareClickHouseSource(ctx, pmmConfig.ClickHouseURL, *where)
		if err != nil {
			return fmt.Errorf("failed to connect to ClickHouse: %w", err)
		}
		sources = append(sources, chSource)

		chChunks, err := chSource.SplitIntoChunks(startTime, endTime, *chunkRows)
		if err != nil {
			return fmt.Errorf("failed to split clickhouse data into chunks: %w", err)
		}
		if len(chChunks) > 0 {
			chunks = append(chunks, chChunks...)
		}
	}

	if len(chunks) == 0 {
		if len(*instances) > 0 {
			log.Warn().Msgf("It seems that data about instances specified in the `--instance' option does not exist in the PMM server.")
		}
		return errors.New("failed to create a dump. No data was found")
	}

	file, err := createFile(*dumpPath, *stdout, encryption)
	if err != nil {
		return fmt.Errorf("failed to create file: %w", err)
	}
	defer file.Close() //nolint:errcheck

	t, err := transferer.New(file, sources, *workersCount)
	if err != nil {
		return fmt.Errorf("failed to setup export: %w", err)
	}
	e := &enc.Options{
		Filepath:   *toFile,
		Pass:       *pass,
		Encryption: *encryption,
		JustKey:    *justKey,
	}
	meta, err := composeMeta(*pmmURL, grafanaC, *exportServicesInfo, cli, *vmNativeData)
	if err != nil {
		return fmt.Errorf("failed to compose metadata: %w", err)
	}

	pool, err := dump.NewChunkPool(chunks)
	if err != nil {
		return fmt.Errorf("failed to generate chunk pool: %w", err)
	}

	var thresholds []transferer.Threshold
	if !*ignoreLoad {
		thresholds, err = transferer.ParseThresholdList(*maxLoad, *criticalLoad)
		if err != nil {
			return fmt.Errorf("failed to parse max/critical load args: %w", err)
		}
	}

	lc := transferer.NewLoadChecker(ctx, grafanaC, pmmConfig.VictoriaMetricsURL, thresholds)

	if err = t.Export(ctx, lc, *meta, pool, &dumpLog, *e); err != nil {
		return fmt.Errorf("failed to export: %w", err)
	}
	return nil
}<|MERGE_RESOLUTION|>--- conflicted
+++ resolved
@@ -291,24 +291,9 @@
 		}
 	}
 
-<<<<<<< HEAD
-		var sources []dump.Source
-
-		pmmShortVer, _, err := getPMMVersion(*pmmURL, grafanaC)
-
-		if err != nil {
-			log.Fatal().Err(err).Msg("Failed to get PMM version")
-		}
-
-		pmmConfig, err := util.GetPMMConfig(*pmmURL, *victoriaMetricsURL, *clickHouseURL, pmmShortVer)
-		if err != nil {
-			log.Fatal().Err(err).Msg("Failed to get PMM config")
-		}
-=======
 	if *vmNativeData && *vmContentLimit > 0 {
 		return errors.New("`--vm-content-limit` is not supported with native data format")
 	}
->>>>>>> bfa3f38b
 
 	if *dumpCore {
 		vmSource := prepareVictoriaMetricsSource(grafanaC, pmmConfig.VictoriaMetricsURL, nil, *vmNativeData, *vmContentLimit)
@@ -399,20 +384,7 @@
 
 	var dumpLog bytes.Buffer
 
-<<<<<<< HEAD
-		pmmShortVer, _, err := getPMMVersion(*pmmURL, grafanaC)
-
-		if err != nil {
-			log.Fatal().Err(err).Msg("Failed to get PMM version")
-		}
-
-		pmmConfig, err := util.GetPMMConfig(*pmmURL, *victoriaMetricsURL, *clickHouseURL, pmmShortVer)
-		if err != nil {
-			log.Fatal().Err(err).Msg("Failed to get PMM config")
-		}
-=======
 	hasLevel := log.Logger.GetLevel()
->>>>>>> bfa3f38b
 
 	log.Logger = log.Logger.Level(zerolog.DebugLevel).Output(zerolog.MultiLevelWriter(LevelWriter{
 		Writer: logConsoleWriter,

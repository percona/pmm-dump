--- conflicted
+++ resolved
@@ -106,7 +106,17 @@
 		return nil, errors.Wrap(err, "failed to get PMM version")
 	}
 
-<<<<<<< HEAD
+	pmmTzRaw, err := getPMMTimezone(pmmURL, c)
+	if err != nil {
+		return nil, errors.Wrap(err, "failed to get PMM timezone")
+	}
+	var pmmTz *string
+	if len(pmmTzRaw) == 0 || pmmTzRaw == "browser" {
+		pmmTz = nil
+	} else {
+		pmmTz = &pmmTzRaw
+	}
+
 	var args string
 	for i, v := range os.Args[1:] {
 		if v != pmmURL {
@@ -117,17 +127,6 @@
 		} else {
 			args += " #PMM_URL#"
 		}
-=======
-	pmmTzRaw, err := getPMMTimezone(pmmURL, c)
-	if err != nil {
-		return nil, errors.Wrap(err, "failed to get PMM timezone")
-	}
-	var pmmTz *string
-	if len(pmmTzRaw) == 0 || pmmTzRaw == "browser" {
-		pmmTz = nil
-	} else {
-		pmmTz = &pmmTzRaw
->>>>>>> 2fca3dce
 	}
 
 	meta := &dump.Meta{
@@ -136,11 +135,8 @@
 			GitCommit: GitCommit,
 		},
 		PMMServerVersion: pmmVer,
-<<<<<<< HEAD
+		PMMTimezone:      pmmTz,
 		Arguments:        args,
-=======
-		PMMTimezone:      pmmTz,
->>>>>>> 2fca3dce
 	}
 
 	return meta, nil

// Copyright 2023 Percona LLC
//
// Licensed under the Apache License, Version 2.0 (the "License");
// you may not use this file except in compliance with the License.
// You may obtain a copy of the License at
//
//     http://www.apache.org/licenses/LICENSE-2.0
//
// Unless required by applicable law or agreed to in writing, software
// distributed under the License is distributed on an "AS IS" BASIS,
// WITHOUT WARRANTIES OR CONDITIONS OF ANY KIND, either express or implied.
// See the License for the specific language governing permissions and
// limitations under the License.

package main

import (
	"context"
	"crypto/tls"
	"encoding/json"
	"fmt"
	"io"
	"math"
	"net/url"
	"os"
	"path"
	"runtime"
	"strconv"
	"strings"
	"time"

	"github.com/alecthomas/kingpin/v2"
	"github.com/hashicorp/go-version"
	"github.com/pkg/errors"
	"github.com/rs/zerolog"
	"github.com/rs/zerolog/log"
	"github.com/valyala/fasthttp"

	"pmm-dump/pkg/clickhouse"
	"pmm-dump/pkg/dump"
	"pmm-dump/pkg/grafana/client"
	"pmm-dump/pkg/util"
	"pmm-dump/pkg/victoriametrics"
)

const minPMMServerVersion = "2.12.0"

func newClientHTTP(insecureSkipVerify bool) *fasthttp.Client {
	return &fasthttp.Client{
		MaxConnsPerHost:           2, //nolint:mnd
		MaxIdleConnDuration:       time.Minute,
		MaxIdemponentCallAttempts: 5, //nolint:mnd
		ReadTimeout:               time.Minute,
		WriteTimeout:              time.Minute,
		MaxConnWaitTimeout:        time.Second * 30, //nolint:mnd
		TLSConfig: &tls.Config{
			InsecureSkipVerify: insecureSkipVerify, //nolint:gosec
		},
	}
}

type goroutineLoggingHook struct{}

func (h goroutineLoggingHook) Run(e *zerolog.Event, level zerolog.Level, msg string) {
	e.Int("goroutine_id", getGoroutineID())
}

func getGoroutineID() int {
	var buf [64]byte
	n := runtime.Stack(buf[:], false)
	idField := strings.Fields(strings.TrimPrefix(string(buf[:n]), "goroutine "))[0]
	id, err := strconv.Atoi(idField)
	if err != nil {
		panic(fmt.Sprintf("cannot get goroutine id: %v", err))
	}
	return id
}

// getPMMVersion returns version, full-version and error.
func getPMMVersion(pmmURL string, c *client.Client) (string, string, error) {
	type versionResp struct {
		Version string `json:"version"`
		Server  struct {
			Version     string    `json:"version"`
			FullVersion string    `json:"full_version"`
			Timestamp   time.Time `json:"timestamp"`
		} `json:"server"`
		DistributionMethod string `json:"distribution_method"`
	}

	statusCode, body, err := c.Get(pmmURL + "/v1/server/version")
	if err != nil {
		statusCode, body, err = c.Get(pmmURL + "/v1/server/version")
	}
	if err != nil {
		return "", "", fmt.Errorf("failed to get version from API: %w", err)
	}
	if statusCode != fasthttp.StatusOK {
		return "", "", fmt.Errorf("non-ok status: %d", statusCode)
	}
	var resp versionResp
	if err = json.Unmarshal(body, &resp); err != nil {
		return "", "", fmt.Errorf("failed to unmarshal response: %w", err)
	}
	return resp.Server.Version, resp.Server.FullVersion, nil
}

func getStructuredVer(vers string) (*version.Version, error) {
	v1, err := version.NewVersion(vers)
	if err != nil {
		return nil, errors.Wrap(err, "failed to get major version")
	}
	return v1, nil
}

func getPMMServices(pmmURL string, c *client.Client, version *version.Version) ([]dump.PMMServerService, error) {
	type servicesResp map[string][]struct {
		ID     string `json:"service_id"`
		Name   string `json:"service_name"`
		NodeID string `json:"node_id"`
	}

	// Services
<<<<<<< HEAD

	statusCode, body, err := c.Get(pmmURL + "/v1/inventory/services")
=======
	var (
		statusCode int
		body       []byte
		err        error
	)
	if util.CheckIsVer2(version) {
		statusCode, body, err = c.Post(pmmURL + "/v1/inventory/Services/List")
	} else {
		statusCode, body, err = c.Get(pmmURL + "/v1/inventory/services")
	}
>>>>>>> 4c38e944
	if err != nil {
		return nil, fmt.Errorf("failed to get services: %w", err)
	}
	if statusCode != fasthttp.StatusOK {
		return nil, fmt.Errorf("non-ok status: %d", statusCode)
	}
	var serviceResp servicesResp
	if err = json.Unmarshal(body, &serviceResp); err != nil {
		return nil, fmt.Errorf("failed to unmarshal response: %w", err)
	}

	services := make([]dump.PMMServerService, 0)
	for _, serviceType := range serviceResp {
		for _, service := range serviceType {
			newService := dump.PMMServerService{
				Name:   service.Name,
				NodeID: service.NodeID,
			}

			nodeName, err := getPMMServiceNodeName(pmmURL, c, service.NodeID, version)
			if err != nil {
				return nil, errors.Wrap(err, "failed to get pmm service node name")
			}
			newService.NodeName = nodeName

			agentsIds, err := getPMMServiceAgentsIds(pmmURL, c, service.ID, version)
			if err != nil {
				return nil, errors.Wrap(err, "failed to get pmm service agents ids")
			}
			newService.AgentsIDs = agentsIds

			services = append(services, newService)
		}
	}
	return services, nil
}

func getPMMServiceNodeName(pmmURL string, c *client.Client, nodeID string, version *version.Version) (string, error) {
	type nodeRespStruct struct {
		Generic struct {
			Name string `json:"node_name"`
		} `json:"generic"`
	}
<<<<<<< HEAD

	statusCode, body, err := c.Get(pmmURL + "/v1/inventory/nodes?node_id=" + nodeID)
=======
	var (
		statusCode int
		body       []byte
		err        error
	)
	if util.CheckIsVer2(version) {
		statusCode, body, err = c.PostJSON(pmmURL+"/v1/inventory/Nodes/Get", struct {
			NodeID string `json:"node_id"`
		}{nodeID})
	} else {
		statusCode, body, err = c.Get(pmmURL + "/v1/inventory/nodes?node_id=" + nodeID)
	}
>>>>>>> 4c38e944
	if err != nil {
		return "", fmt.Errorf("failed to get pmm nodes name: %w", err)
	}
	if statusCode != fasthttp.StatusOK {
		return "", fmt.Errorf("non-ok status: %d", statusCode)
	}
	var nodeResp nodeRespStruct
	if err = json.Unmarshal(body, &nodeResp); err != nil {
		return "", fmt.Errorf("failed to unmarshal response: %w", err)
	}

	return nodeResp.Generic.Name, nil
}

func getPMMServiceAgentsIds(pmmURL string, c *client.Client, serviceID string, version *version.Version) ([]string, error) {
	type agentsRespStruct map[string][]struct {
		ServiceID *string `json:"service_id"`
		AgentID   *string `json:"agent_id"`
	}
<<<<<<< HEAD

	statusCode, body, err := c.Get(pmmURL + "/v1/inventory/agents")
=======
	var (
		statusCode int
		body       []byte
		err        error
	)
	if util.CheckIsVer2(version) {
		statusCode, body, err = c.Post(pmmURL + "/v1/inventory/Agents/List")
	} else {
		statusCode, body, err = c.Get(pmmURL + "/v1/inventory/agents")
	}
>>>>>>> 4c38e944
	if err != nil {
		return nil, fmt.Errorf("failed to get agents: %w", err)
	}
	if statusCode != fasthttp.StatusOK {
		return nil, fmt.Errorf("non-ok status: %d", statusCode)
	}
	var agentsResp agentsRespStruct
	if err = json.Unmarshal(body, &agentsResp); err != nil {
		return nil, fmt.Errorf("failed to unmarshal response: %w", err)
	}

	agentsIDs := make([]string, 0)

	for _, agentType := range agentsResp {
		for _, agent := range agentType {
			if agent.ServiceID != nil && *agent.ServiceID == serviceID {
				agentsIDs = append(agentsIDs, *agent.AgentID)
			}
		}
	}

	return agentsIDs, nil
}

// getTimeZone returns empty string result if there is no preferred timezone in pmm-server Grafana settings.
func getPMMTimezone(pmmURL string, c *client.Client) (string, error) {
	type tzResp struct {
		Timezone string `json:"timezone"`
	}

	statusCode, body, err := c.Get(pmmURL + "/graph/api/org/preferences")
	if err != nil {
		return "", err
	}
	if statusCode != fasthttp.StatusOK {
		return "", fmt.Errorf("non-ok status: %d", statusCode)
	}

	var resp tzResp
	if err = json.Unmarshal(body, &resp); err != nil {
		return "", fmt.Errorf("failed to unmarshal response: %w", err)
	}
	return resp.Timezone, nil
}

func composeMeta(pmmURL string, c *client.Client, exportServices bool, cli *kingpin.Application, vmNativeData bool) (*dump.Meta, error) {
	pmmShortVer, pmmVer, err := getPMMVersion(pmmURL, c)
	if err != nil {
		return nil, errors.Wrap(err, "failed to get PMM version")
	}
<<<<<<< HEAD

	var pmmTz *string
	pmmTzRaw, err := getPMMTimezone(pmmURL, c)
	if err != nil {
		log.Err(err).Msg("failed to get PMM timezone")
		pmmTz = nil
	} else if pmmTzRaw == "" || pmmTzRaw == "browser" {
=======
	structuredVer, err := getStructuredVer(pmmShortVer)
	if err != nil {
		return nil, errors.Wrap(err, "failed to get major PMM version")
	}

	var pmmTz *string
	pmmTzRaw, err := getPMMTimezone(pmmURL, c)
	switch {
	case err != nil:
		log.Err(err).Msg("failed to get PMM timezone")
>>>>>>> 4c38e944
		pmmTz = nil
	case pmmTzRaw == "", pmmTzRaw == "browser":
		pmmTz = nil
	default:
		pmmTz = &pmmTzRaw
	}

	context, err := cli.DefaultEnvars().ParseContext(os.Args[1:])
	if err != nil {
		return nil, err
	}
	var args []string
	for _, element := range context.Elements {
		switch cl := element.Clause.(type) {
		case *kingpin.CmdClause:
			args = append(args, cl.FullCommand())
		case *kingpin.FlagClause:
			model := cl.Model()
			value := model.Value.String()
			switch model.Name {
			case "pmm-user", "pmm-pass":
				value = "***"
			}
			args = append(args, fmt.Sprintf("--%s=%s", model.Name, value))
		}
	}

	pmmServices := []dump.PMMServerService(nil)
	if exportServices {
		pmmServices, err = getPMMServices(pmmURL, c, structuredVer)
		if err != nil {
			return nil, errors.Wrap(err, "failed to get PMM services")
		}
	}

	meta := &dump.Meta{
		Version: dump.PMMDumpVersion{
			GitBranch: GitBranch,
			GitCommit: GitCommit,
		},
		PMMServerVersion:  pmmVer,
		PMMTimezone:       pmmTz,
		Arguments:         strings.Join(args, " "),
		PMMServerServices: pmmServices,
		VMDataFormat:      "json",
	}

	if vmNativeData {
		meta.VMDataFormat = "native"
	}

	return meta, nil
}

func ByteCountDecimal(b int64) string {
	const unit = 1000
	if b < unit {
		return fmt.Sprintf("%d B", b)
	}
	div, exp := int64(unit), 0
	for n := b / unit; n >= unit; n /= unit {
		div *= unit
		exp++
	}
	return fmt.Sprintf("%.1f %cB", float64(b)/float64(div), "kMGTPE"[exp])
}

func ByteCountBinary(b int64) string {
	const unit = 1024
	if b < unit {
		return fmt.Sprintf("%d B", b)
	}
	div, exp := int64(unit), 0
	for n := b / unit; n >= unit; n /= unit {
		div *= unit
		exp++
	}
	return fmt.Sprintf("%.1f %ciB", float64(b)/float64(div), "KMGTPE"[exp])
}

func checkPiped() (bool, error) {
	stat, err := os.Stdin.Stat()
	if err != nil {
		return false, err
	}
	if (stat.Mode() & os.ModeCharDevice) == 0 {
		return true, nil
	}
	return false, nil
}

type LevelWriter struct {
	Writer io.Writer
	Level  zerolog.Level
}

func (lw LevelWriter) WriteLevel(level zerolog.Level, p []byte) (int, error) {
	if level >= lw.Level {
		return lw.Write(p)
	}

	return len(p), nil
}

func (lw LevelWriter) Write(p []byte) (int, error) {
	return lw.Writer.Write(p)
}

func checkVersionSupport(c *client.Client, pmmURL, victoriaMetricsURL string) {
	if err := victoriametrics.ExportTestRequest(c, victoriaMetricsURL); err != nil {
		if !errors.Is(err, victoriametrics.ErrNotFound) {
			log.Fatal().Err(err).Msg("Failed to make test requests")
		}
		log.Error().Msg("There are 404 not-found errors occurred when making test requests. Maybe PMM-server version is not supported!")
	}

	pmmVer, _, err := getPMMVersion(pmmURL, c)
	if err != nil {
		log.Fatal().Err(err).Msg("failed to get PMM version")
	}
	if pmmVer == "" {
		log.Fatal().Msg("Could not find server version")
	}

	if pmmVer < minPMMServerVersion {
		log.Fatal().Msgf("Your PMM-server version %s is lower, than minimum required: %s!", pmmVer, minPMMServerVersion)
	}
}

func prepareVictoriaMetricsSource(grafanaC *client.Client, url string, selectors []string, nativeData bool, contentLimit uint64) *victoriametrics.Source {
	if contentLimit > math.MaxInt {
		log.Fatal().Msgf("`--vm-content-limit` can't have a value greater than %d", math.MaxInt)
	}

	c := &victoriametrics.Config{
		ConnectionURL:       url,
		TimeSeriesSelectors: selectors,
		NativeData:          nativeData,
		ContentLimit:        int(contentLimit),
	}

	log.Debug().Msgf("Got Victoria Metrics URL: %s", c.ConnectionURL)

	return victoriametrics.NewSource(grafanaC, c)
}

func prepareClickHouseSource(ctx context.Context, url, where string) (*clickhouse.Source, error) {
	c := &clickhouse.Config{
		ConnectionURL: url,
		Where:         where,
	}

	clickhouseSource, err := clickhouse.NewSource(ctx, *c)
	if err != nil {
		return nil, errors.Wrap(err, "failed to create ClickHouse source")
	}

	log.Debug().Msgf("Got ClickHouse URL: %s", c.ConnectionURL)

	return clickhouseSource, nil
}

func parseURL(pmmURL, pmmHost, pmmPort, pmmUser, pmmPassword *string) {
	parsedURL, err := url.Parse(*pmmURL)
	if err != nil {
		log.Fatal().Err(err).Msg("Cannot parse pmm url")
	}

	// Host(scheme + hostname)
	if parsedURL.Host == "" && parsedURL.Path != "" {
		log.Error().Msg("pmm-url input can be mismatched as path and not as host!")
	}
	if *pmmHost != "" {
		parsedHostURL, err := url.Parse(*pmmHost)
		if err != nil {
			log.Fatal().Err(err).Msg("Cannot parse pmm-host")
		}

		parsedURL.Scheme = parsedHostURL.Scheme
		parsedURL.Host = parsedHostURL.Hostname()
	}
	if parsedURL.Scheme == "" || parsedURL.Host == "" {
		log.Fatal().Msg("There is no host found neither in pmm-url or pmm-host")
	}

	// Port
	if *pmmPort != "" {
		_, err := strconv.Atoi(*pmmPort)
		if err != nil {
			log.Fatal().Msg("Cannot parse port!")
		}
		parsedURL.Host = parsedURL.Hostname() + ":" + *pmmPort
	}

	// User
	if parsedURL.User != nil {
		if *pmmUser == "" {
			log.Info().Msg("Credential user was obtained from pmm-url")
			*pmmUser = parsedURL.User.Username()
		}
		if *pmmPassword == "" {
			log.Info().Msg("Credential password was obtained from pmm-url")
			*pmmPassword, _ = parsedURL.User.Password()
		}
		parsedURL.User = nil
	}

	*pmmURL = parsedURL.String()
}

func getFile(dumpPath string, piped bool) (io.ReadWriteCloser, error) {
	var file io.ReadWriteCloser
	if piped {
		file = os.Stdin
	} else {
		var err error
		log.Info().
			Str("path", dumpPath).
			Msg("Opening dump file...")

		file, err = os.Open(dumpPath) //nolint:gosec
		if err != nil {
			return nil, errors.Wrapf(err, "failed to open dump file %s", dumpPath)
		}
	}
	return file, nil
}

const dirPermission = 0o777

func createFile(dumpPath string, piped bool) (io.ReadWriteCloser, error) {
	var file *os.File
	if piped {
		file = os.Stdout
	} else {
		exportTS := time.Now().UTC()
		log.Debug().Msgf("Trying to determine filepath")
		filepath, err := getDumpFilepath(dumpPath, exportTS)
		if err != nil {
			return nil, err
		}

		log.Debug().Msgf("Preparing dump file: %s", filepath)
		if err := os.MkdirAll(path.Dir(filepath), dirPermission); err != nil {
			return nil, errors.Wrap(err, "failed to create folders for the dump file")
		}
		file, err = os.Create(filepath) //nolint:gosec
		if err != nil {
			return nil, errors.Wrapf(err, "failed to create %s", filepath)
		}
	}
	return file, nil
}

func getDumpFilepath(customPath string, ts time.Time) (string, error) {
	autoFilename := fmt.Sprintf("pmm-dump-%v.tar.gz", ts.Unix())
	if customPath == "" {
		return autoFilename, nil
	}

	customPathInfo, err := os.Stat(customPath)
	if err != nil && !os.IsNotExist(err) {
		return "", errors.Wrap(err, "failed to get custom path info")
	}

	if (err == nil && customPathInfo.IsDir()) || os.IsPathSeparator(customPath[len(customPath)-1]) {
		// file exists and it's directory
		return path.Join(customPath, autoFilename), nil
	}

	return customPath, nil
}<|MERGE_RESOLUTION|>--- conflicted
+++ resolved
@@ -88,7 +88,7 @@
 		DistributionMethod string `json:"distribution_method"`
 	}
 
-	statusCode, body, err := c.Get(pmmURL + "/v1/server/version")
+	statusCode, body, err := c.Get(pmmURL + "/v1/version")
 	if err != nil {
 		statusCode, body, err = c.Get(pmmURL + "/v1/server/version")
 	}
@@ -121,10 +121,6 @@
 	}
 
 	// Services
-<<<<<<< HEAD
-
-	statusCode, body, err := c.Get(pmmURL + "/v1/inventory/services")
-=======
 	var (
 		statusCode int
 		body       []byte
@@ -135,7 +131,6 @@
 	} else {
 		statusCode, body, err = c.Get(pmmURL + "/v1/inventory/services")
 	}
->>>>>>> 4c38e944
 	if err != nil {
 		return nil, fmt.Errorf("failed to get services: %w", err)
 	}
@@ -179,10 +174,6 @@
 			Name string `json:"node_name"`
 		} `json:"generic"`
 	}
-<<<<<<< HEAD
-
-	statusCode, body, err := c.Get(pmmURL + "/v1/inventory/nodes?node_id=" + nodeID)
-=======
 	var (
 		statusCode int
 		body       []byte
@@ -195,7 +186,6 @@
 	} else {
 		statusCode, body, err = c.Get(pmmURL + "/v1/inventory/nodes?node_id=" + nodeID)
 	}
->>>>>>> 4c38e944
 	if err != nil {
 		return "", fmt.Errorf("failed to get pmm nodes name: %w", err)
 	}
@@ -215,10 +205,6 @@
 		ServiceID *string `json:"service_id"`
 		AgentID   *string `json:"agent_id"`
 	}
-<<<<<<< HEAD
-
-	statusCode, body, err := c.Get(pmmURL + "/v1/inventory/agents")
-=======
 	var (
 		statusCode int
 		body       []byte
@@ -229,7 +215,6 @@
 	} else {
 		statusCode, body, err = c.Get(pmmURL + "/v1/inventory/agents")
 	}
->>>>>>> 4c38e944
 	if err != nil {
 		return nil, fmt.Errorf("failed to get agents: %w", err)
 	}
@@ -280,15 +265,6 @@
 	if err != nil {
 		return nil, errors.Wrap(err, "failed to get PMM version")
 	}
-<<<<<<< HEAD
-
-	var pmmTz *string
-	pmmTzRaw, err := getPMMTimezone(pmmURL, c)
-	if err != nil {
-		log.Err(err).Msg("failed to get PMM timezone")
-		pmmTz = nil
-	} else if pmmTzRaw == "" || pmmTzRaw == "browser" {
-=======
 	structuredVer, err := getStructuredVer(pmmShortVer)
 	if err != nil {
 		return nil, errors.Wrap(err, "failed to get major PMM version")
@@ -299,7 +275,6 @@
 	switch {
 	case err != nil:
 		log.Err(err).Msg("failed to get PMM timezone")
->>>>>>> 4c38e944
 		pmmTz = nil
 	case pmmTzRaw == "", pmmTzRaw == "browser":
 		pmmTz = nil

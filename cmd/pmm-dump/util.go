// Copyright 2023 Percona LLC
//
// Licensed under the Apache License, Version 2.0 (the "License");
// you may not use this file except in compliance with the License.
// You may obtain a copy of the License at
//
//     http://www.apache.org/licenses/LICENSE-2.0
//
// Unless required by applicable law or agreed to in writing, software
// distributed under the License is distributed on an "AS IS" BASIS,
// WITHOUT WARRANTIES OR CONDITIONS OF ANY KIND, either express or implied.
// See the License for the specific language governing permissions and
// limitations under the License.

package main

import (
	"context"
	"crypto/tls"
	"encoding/json"
	"errors"
	"fmt"
	"io"
	"math"
	"net/url"
	"os"
	"path"
	"runtime"
	"strconv"
	"strings"
	"time"

	"github.com/alecthomas/kingpin/v2"
	"github.com/hashicorp/go-version"
	"github.com/rs/zerolog"
	"github.com/rs/zerolog/log"
	"github.com/valyala/fasthttp"

	"pmm-dump/pkg/clickhouse"
	"pmm-dump/pkg/dump"
	"pmm-dump/pkg/grafana/client"
	"pmm-dump/pkg/util"
	"pmm-dump/pkg/victoriametrics"
)

const minPMMServerVersion = "2.12.0"

func newClientHTTP(insecureSkipVerify bool) *fasthttp.Client {
	return &fasthttp.Client{
		MaxConnsPerHost:           2, //nolint:mnd
		MaxIdleConnDuration:       time.Minute,
		MaxIdemponentCallAttempts: 5, //nolint:mnd
		ReadTimeout:               time.Minute,
		WriteTimeout:              time.Minute,
		MaxConnWaitTimeout:        time.Second * 30, //nolint:mnd
		TLSConfig: &tls.Config{
			InsecureSkipVerify: insecureSkipVerify, //nolint:gosec
		},
	}
}

type goroutineLoggingHook struct{}

func (h goroutineLoggingHook) Run(e *zerolog.Event, level zerolog.Level, msg string) {
	e.Int("goroutine_id", getGoroutineID())
}

func getGoroutineID() int {
	var buf [64]byte
	n := runtime.Stack(buf[:], false)
	idField := strings.Fields(strings.TrimPrefix(string(buf[:n]), "goroutine "))[0]
	id, err := strconv.Atoi(idField)
	if err != nil {
		panic(fmt.Sprintf("cannot get goroutine id: %v", err))
	}
	return id
}

// getPMMVersion returns version, full-version and error.
func getPMMVersion(pmmURL string, c *client.Client) (string, string, error) {
	type versionResp struct {
		Version string `json:"version"`
		Server  struct {
			Version     string    `json:"version"`
			FullVersion string    `json:"full_version"`
			Timestamp   time.Time `json:"timestamp"`
		} `json:"server"`
		DistributionMethod string `json:"distribution_method"`
	}

	statusCode, body, err := c.Get(pmmURL + "/v1/version")
	if err != nil {
		statusCode, body, err = c.Get(pmmURL + "/v1/server/version")
	}
	if err != nil {
		return "", "", fmt.Errorf("failed to get version from API: %w", err)
	}
	if statusCode != fasthttp.StatusOK {
		return "", "", fmt.Errorf("non-ok status: %d", statusCode)
	}
	var resp versionResp
	if err = json.Unmarshal(body, &resp); err != nil {
		return "", "", fmt.Errorf("failed to unmarshal response: %w", err)
	}
	return resp.Server.Version, resp.Server.FullVersion, nil
}

func parseStructuredVer(vers string) (*version.Version, error) {
	v1, err := version.NewVersion(vers)
	if err != nil {
		return nil, fmt.Errorf("failed to get major version: %w", err)
	}
	return v1, nil
}

func getStructuredVersion(pmmURL string, c *client.Client) *version.Version {
	shortVer, _, err := getPMMVersion(pmmURL, c)
	if err != nil {
		log.Fatal().Err(err).Msg("failed to get PMM version")
	}
	if shortVer == "" {
		log.Fatal().Msg("Could not find server version")
	}

	if shortVer < minPMMServerVersion {
		log.Fatal().Msgf("Your PMM-server version %s is lower, than minimum required: %s!", shortVer, minPMMServerVersion)
	}

	structuredVer, err := parseStructuredVer(shortVer)
	if err != nil {
		log.Fatal().Msgf("failed to convert pmm version to structured version %v", err)
	}
	return structuredVer
}

func getPMMServices(pmmURL string, c *client.Client, version *version.Version) ([]dump.PMMServerService, error) {
	type servicesResp map[string][]struct {
		ID     string `json:"service_id"`
		Name   string `json:"service_name"`
		NodeID string `json:"node_id"`
	}

	// Services
	var (
		statusCode int
		body       []byte
		err        error
	)
	if util.CheckVer(version, "< 3.0.0") {
		statusCode, body, err = c.Post(pmmURL + "/v1/inventory/Services/List")
	} else {
		statusCode, body, err = c.Get(pmmURL + "/v1/inventory/services")
	}
	if err != nil {
		return nil, fmt.Errorf("failed to get services: %w", err)
	}
	if statusCode != fasthttp.StatusOK {
		return nil, fmt.Errorf("non-ok status: %d", statusCode)
	}
	var serviceResp servicesResp
	if err = json.Unmarshal(body, &serviceResp); err != nil {
		return nil, fmt.Errorf("failed to unmarshal response: %w", err)
	}

	services := make([]dump.PMMServerService, 0)
	for _, serviceType := range serviceResp {
		for _, service := range serviceType {
			newService := dump.PMMServerService{
				Name:   service.Name,
				NodeID: service.NodeID,
			}

			nodeName, err := getPMMServiceNodeName(pmmURL, c, service.NodeID, version)
			if err != nil {
				return nil, fmt.Errorf("failed to get pmm service node name: %w", err)
			}
			newService.NodeName = nodeName

			agentsIds, err := getPMMServiceAgentsIds(pmmURL, c, service.ID, version)
			if err != nil {
				return nil, fmt.Errorf("failed to get pmm service agents ids: %w", err)
			}
			newService.AgentsIDs = agentsIds

			services = append(services, newService)
		}
	}
	return services, nil
}

func getPMMServiceNodeName(pmmURL string, c *client.Client, nodeID string, version *version.Version) (string, error) {
	type nodeRespStruct struct {
		Generic struct {
			Name string `json:"node_name"`
		} `json:"generic"`
	}
	var (
		statusCode int
		body       []byte
		err        error
	)
	if util.CheckVer(version, "< 3.0.0") {
		statusCode, body, err = c.PostJSON(pmmURL+"/v1/inventory/Nodes/Get", struct {
			NodeID string `json:"node_id"`
		}{nodeID})
	} else {
		statusCode, body, err = c.Get(pmmURL + "/v1/inventory/nodes?node_id=" + nodeID)
	}
	if err != nil {
		return "", fmt.Errorf("failed to get pmm nodes name: %w", err)
	}
	if statusCode != fasthttp.StatusOK {
		return "", fmt.Errorf("non-ok status: %d", statusCode)
	}
	var nodeResp nodeRespStruct
	if err = json.Unmarshal(body, &nodeResp); err != nil {
		return "", fmt.Errorf("failed to unmarshal response: %w", err)
	}

	return nodeResp.Generic.Name, nil
}

func getPMMServiceAgentsIds(pmmURL string, c *client.Client, serviceID string, version *version.Version) ([]string, error) {
	type agentsRespStruct map[string][]struct {
		ServiceID *string `json:"service_id"`
		AgentID   *string `json:"agent_id"`
	}
	var (
		statusCode int
		body       []byte
		err        error
	)
	if util.CheckVer(version, "< 3.0.0") {
		statusCode, body, err = c.Post(pmmURL + "/v1/inventory/Agents/List")
	} else {
		statusCode, body, err = c.Get(pmmURL + "/v1/inventory/agents")
	}
	if err != nil {
		return nil, fmt.Errorf("failed to get agents: %w", err)
	}
	if statusCode != fasthttp.StatusOK {
		return nil, fmt.Errorf("non-ok status: %d", statusCode)
	}
	var agentsResp agentsRespStruct
	if err = json.Unmarshal(body, &agentsResp); err != nil {
		return nil, fmt.Errorf("failed to unmarshal response: %w", err)
	}

	agentsIDs := make([]string, 0)

	for _, agentType := range agentsResp {
		for _, agent := range agentType {
			if agent.ServiceID != nil && *agent.ServiceID == serviceID {
				agentsIDs = append(agentsIDs, *agent.AgentID)
			}
		}
	}

	return agentsIDs, nil
}

// getTimeZone returns empty string result if there is no preferred timezone in pmm-server Grafana settings.
func getPMMTimezone(pmmURL string, c *client.Client) (string, error) {
	type tzResp struct {
		Timezone string `json:"timezone"`
	}

	statusCode, body, err := c.Get(pmmURL + "/graph/api/org/preferences")
	if err != nil {
		return "", err
	}
	if statusCode != fasthttp.StatusOK {
		return "", fmt.Errorf("non-ok status: %d", statusCode)
	}

	var resp tzResp
	if err = json.Unmarshal(body, &resp); err != nil {
		return "", fmt.Errorf("failed to unmarshal response: %w", err)
	}
	return resp.Timezone, nil
}

func composeMeta(pmmURL string, c *client.Client, exportServices bool, cli *kingpin.Application, vmNativeData bool) (*dump.Meta, error) {
	pmmShortVer, pmmVer, err := getPMMVersion(pmmURL, c)
	if err != nil {
		return nil, fmt.Errorf("failed to get PMM version: %w", err)
	}
	structuredVer, err := parseStructuredVer(pmmShortVer)
	if err != nil {
		return nil, fmt.Errorf("failed to get major PMM version: %w", err)
	}
<<<<<<< HEAD
	pmmTzRaw, err := getPMMTimezone(pmmURL, c)
	if err != nil {
		return nil, fmt.Errorf("failed to get PMM timezone: %w", err)
	}
=======

>>>>>>> 49f81b1e
	var pmmTz *string
	pmmTzRaw, err := getPMMTimezone(pmmURL, c)
	switch {
	case err != nil:
		log.Err(err).Msg("failed to get PMM timezone")
		pmmTz = nil
	case pmmTzRaw == "", pmmTzRaw == "browser":
		pmmTz = nil
	default:
		pmmTz = &pmmTzRaw
	}

	context, err := cli.DefaultEnvars().ParseContext(os.Args[1:])
	if err != nil {
		return nil, err
	}
	var args []string
	for _, element := range context.Elements {
		switch cl := element.Clause.(type) {
		case *kingpin.CmdClause:
			args = append(args, cl.FullCommand())
		case *kingpin.FlagClause:
			model := cl.Model()
			value := model.Value.String()
			switch model.Name {
			case "pmm-user", "pmm-pass":
				value = "***"
			}
			args = append(args, fmt.Sprintf("--%s=%s", model.Name, value))
		}
	}

	pmmServices := []dump.PMMServerService(nil)
	if exportServices {
		pmmServices, err = getPMMServices(pmmURL, c, structuredVer)
		if err != nil {
			return nil, fmt.Errorf("failed to get PMM services: %w", err)
		}
	}

	meta := &dump.Meta{
		Version: dump.PMMDumpVersion{
			GitBranch: GitBranch,
			GitCommit: GitCommit,
		},
		PMMServerVersion:  pmmVer,
		PMMTimezone:       pmmTz,
		Arguments:         strings.Join(args, " "),
		PMMServerServices: pmmServices,
		VMDataFormat:      "json",
	}

	if vmNativeData {
		meta.VMDataFormat = "native"
	}

	return meta, nil
}

func ByteCountDecimal(b int64) string {
	const unit = 1000
	if b < unit {
		return fmt.Sprintf("%d B", b)
	}
	div, exp := int64(unit), 0
	for n := b / unit; n >= unit; n /= unit {
		div *= unit
		exp++
	}
	return fmt.Sprintf("%.1f %cB", float64(b)/float64(div), "kMGTPE"[exp])
}

func ByteCountBinary(b int64) string {
	const unit = 1024
	if b < unit {
		return fmt.Sprintf("%d B", b)
	}
	div, exp := int64(unit), 0
	for n := b / unit; n >= unit; n /= unit {
		div *= unit
		exp++
	}
	return fmt.Sprintf("%.1f %ciB", float64(b)/float64(div), "KMGTPE"[exp])
}

func checkPiped() (bool, error) {
	stat, err := os.Stdin.Stat()
	if err != nil {
		return false, err
	}
	if (stat.Mode() & os.ModeCharDevice) == 0 {
		return true, nil
	}
	return false, nil
}

type LevelWriter struct {
	Writer io.Writer
	Level  zerolog.Level
}

func (lw LevelWriter) WriteLevel(level zerolog.Level, p []byte) (int, error) {
	if level >= lw.Level {
		return lw.Write(p)
	}

	return len(p), nil
}

func (lw LevelWriter) Write(p []byte) (int, error) {
	return lw.Writer.Write(p)
}

func checkVMExportAPI(c *client.Client, victoriaMetricsURL string) {
	if err := victoriametrics.ExportTestRequest(c, victoriaMetricsURL); err != nil {
		if !errors.Is(err, victoriametrics.ErrNotFound) {
			log.Fatal().Err(err).Msg("Failed to make test requests")
		}
		log.Error().Msg("There are 404 not-found errors occurred when making test requests. Maybe PMM-server version is not supported!")
	}
}

func prepareVictoriaMetricsSource(grafanaC *client.Client, url string, selectors []string, nativeData bool, contentLimit uint64) *victoriametrics.Source {
	if contentLimit > math.MaxInt {
		log.Fatal().Msgf("`--vm-content-limit` can't have a value greater than %d", math.MaxInt)
	}

	c := &victoriametrics.Config{
		ConnectionURL:       url,
		TimeSeriesSelectors: selectors,
		NativeData:          nativeData,
		ContentLimit:        int(contentLimit),
	}

	log.Debug().Msgf("Got Victoria Metrics URL: %s", c.ConnectionURL)

	return victoriametrics.NewSource(grafanaC, c)
}

func prepareClickHouseSource(ctx context.Context, url, where string) (*clickhouse.Source, error) {
	c := &clickhouse.Config{
		ConnectionURL: url,
		Where:         where,
	}

	clickhouseSource, err := clickhouse.NewSource(ctx, *c)
	if err != nil {
		return nil, fmt.Errorf("failed to create ClickHouse source: %w", err)
	}

	log.Debug().Msgf("Got ClickHouse URL: %s", c.ConnectionURL)

	return clickhouseSource, nil
}

func parseURL(pmmURL, pmmHost, pmmPort, pmmUser, pmmPassword *string) {
	parsedURL, err := url.Parse(*pmmURL)
	if err != nil {
		log.Fatal().Err(err).Msg("Cannot parse pmm url")
	}

	// Host(scheme + hostname)
	if parsedURL.Host == "" && parsedURL.Path != "" {
		log.Error().Msg("pmm-url input can be mismatched as path and not as host!")
	}
	if *pmmHost != "" {
		parsedHostURL, err := url.Parse(*pmmHost)
		if err != nil {
			log.Fatal().Err(err).Msg("Cannot parse pmm-host")
		}

		parsedURL.Scheme = parsedHostURL.Scheme
		parsedURL.Host = parsedHostURL.Hostname()
	}
	if parsedURL.Scheme == "" || parsedURL.Host == "" {
		log.Fatal().Msg("There is no host found neither in pmm-url or pmm-host")
	}

	// Port
	if *pmmPort != "" {
		_, err := strconv.Atoi(*pmmPort)
		if err != nil {
			log.Fatal().Msg("Cannot parse port!")
		}
		parsedURL.Host = parsedURL.Hostname() + ":" + *pmmPort
	}

	// User
	if parsedURL.User != nil {
		if *pmmUser == "" {
			log.Info().Msg("Credential user was obtained from pmm-url")
			*pmmUser = parsedURL.User.Username()
		}
		if *pmmPassword == "" {
			log.Info().Msg("Credential password was obtained from pmm-url")
			*pmmPassword, _ = parsedURL.User.Password()
		}
		parsedURL.User = nil
	}

	*pmmURL = parsedURL.String()
}

func getFile(dumpPath string, piped bool) (io.ReadWriteCloser, error) {
	var file io.ReadWriteCloser
	if piped {
		file = os.Stdin
	} else {
		var err error
		log.Info().
			Str("path", dumpPath).
			Msg("Opening dump file...")

		file, err = os.Open(dumpPath) //nolint:gosec
		if err != nil {
			return nil, fmt.Errorf("failed to open dump file %s: %w", dumpPath, err)
		}
	}
	return file, nil
}

const dirPermission = 0o777

func createFile(dumpPath string, piped bool, encrypted *bool) (io.ReadWriteCloser, error) {
	var file *os.File
	if piped {
		file = os.Stdout
	} else {
		exportTS := time.Now().UTC()
		log.Debug().Msgf("Trying to determine filepath")
		filepath, err := getDumpFilepath(dumpPath, exportTS, encrypted)
		if err != nil {
			return nil, err
		}

		log.Debug().Msgf("Preparing dump file: %s", filepath)
		if err := os.MkdirAll(path.Dir(filepath), dirPermission); err != nil {
			return nil, fmt.Errorf("failed to create folders for the dump file: %w", err)
		}
		file, err = os.Create(filepath) //nolint:gosec
		if err != nil {
			return nil, fmt.Errorf("failed to create %s: %w", filepath, err)
		}
	}
	return file, nil
}

func getDumpFilepath(customPath string, ts time.Time, encrypted *bool) (string, error) {
	var encpath string
	if *encrypted {
		encpath = ".enc"
	}
	autoFilename := fmt.Sprintf("pmm-dump.tar.gz-%v"+encpath, ts.Unix())
	if customPath == "" {
		return autoFilename, nil
	}

	customPathInfo, err := os.Stat(customPath)
	if err != nil && !os.IsNotExist(err) {
		return "", fmt.Errorf("failed to get custom path info: %w", err)
	}

	if (err == nil && customPathInfo.IsDir()) || os.IsPathSeparator(customPath[len(customPath)-1]) {
		// file exists and it's directory
		return path.Join(customPath, autoFilename), nil
	}
	customPath += encpath
	return customPath, nil
}<|MERGE_RESOLUTION|>--- conflicted
+++ resolved
@@ -289,14 +289,6 @@
 	if err != nil {
 		return nil, fmt.Errorf("failed to get major PMM version: %w", err)
 	}
-<<<<<<< HEAD
-	pmmTzRaw, err := getPMMTimezone(pmmURL, c)
-	if err != nil {
-		return nil, fmt.Errorf("failed to get PMM timezone: %w", err)
-	}
-=======
-
->>>>>>> 49f81b1e
 	var pmmTz *string
 	pmmTzRaw, err := getPMMTimezone(pmmURL, c)
 	switch {

--- conflicted
+++ resolved
@@ -79,16 +79,13 @@
 	return resp.Server.FullVersion, nil
 }
 
-<<<<<<< HEAD
-func composeMeta(pmmURL string, c grafana.Client) (*dump.Meta, error) {
-=======
 // getTimeZone returns empty string result if there is no preferred timezone in pmm-server graphana settings
-func getPMMTimezone(pmmURL string, c *fasthttp.Client) (string, error) {
+func getPMMTimezone(pmmURL string, c grafana.Client) (string, error) {
 	type tzResp struct {
 		Timezone string `json:"timezone"`
 	}
 
-	statusCode, body, err := c.Get(nil, fmt.Sprintf("%s/graph/api/org/preferences", pmmURL))
+	statusCode, body, err := c.Get(fmt.Sprintf("%s/graph/api/org/preferences", pmmURL))
 	if err != nil {
 		return "", err
 	}
@@ -103,8 +100,7 @@
 	return resp.Timezone, nil
 }
 
-func composeMeta(pmmURL string, c *fasthttp.Client) (*dump.Meta, error) {
->>>>>>> b8066d6e
+func composeMeta(pmmURL string, c grafana.Client) (*dump.Meta, error) {
 	pmmVer, err := getPMMVersion(pmmURL, c)
 	if err != nil {
 		return nil, errors.Wrap(err, "failed to get PMM version")

module pmm-dump

go 1.20

require (
	github.com/ClickHouse/clickhouse-go v1.5.2
	github.com/VictoriaMetrics/metricsql v0.51.2
	github.com/alecthomas/kingpin v2.2.6+incompatible
	github.com/pkg/errors v0.9.1
	github.com/rs/zerolog v1.29.0
	github.com/shirou/gopsutil v3.21.11+incompatible
	github.com/valyala/fasthttp v1.44.0
)

require (
	github.com/VictoriaMetrics/metrics v1.23.1 // indirect
	github.com/alecthomas/template v0.0.0-20190718012654-fb15b899a751 // indirect
	github.com/alecthomas/units v0.0.0-20211218093645-b94a6e3cc137 // indirect
	github.com/andybalholm/brotli v1.0.4 // indirect
	github.com/cloudflare/golz4 v0.0.0-20150217214814-ef862a3cdc58 // indirect
	github.com/davecgh/go-spew v1.1.1 // indirect
	github.com/go-ole/go-ole v1.2.6 // indirect
	github.com/klauspost/compress v1.15.15 // indirect
	github.com/mattn/go-colorable v0.1.13 // indirect
	github.com/mattn/go-isatty v0.0.17 // indirect
	github.com/stretchr/testify v1.7.0 // indirect
	github.com/valyala/bytebufferpool v1.0.0 // indirect
	github.com/valyala/fastrand v1.1.0 // indirect
	github.com/valyala/histogram v1.2.0 // indirect
	github.com/yusufpapurcu/wmi v1.2.2 // indirect
<<<<<<< HEAD
	golang.org/x/sys v0.5.0 // indirect
=======
	golang.org/x/sync v0.1.0
>>>>>>> baa0564d
	gopkg.in/yaml.v3 v3.0.0-20210107192922-496545a6307b // indirect
)<|MERGE_RESOLUTION|>--- conflicted
+++ resolved
@@ -28,10 +28,7 @@
 	github.com/valyala/fastrand v1.1.0 // indirect
 	github.com/valyala/histogram v1.2.0 // indirect
 	github.com/yusufpapurcu/wmi v1.2.2 // indirect
-<<<<<<< HEAD
 	golang.org/x/sys v0.5.0 // indirect
-=======
 	golang.org/x/sync v0.1.0
->>>>>>> baa0564d
 	gopkg.in/yaml.v3 v3.0.0-20210107192922-496545a6307b // indirect
 )
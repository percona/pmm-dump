module pmm-dump

go 1.23.5

toolchain go1.24.1

require (
	github.com/ClickHouse/clickhouse-go/v2 v2.33.0
	github.com/VictoriaMetrics/metricsql v0.84.1
	github.com/alecthomas/kingpin/v2 v2.4.0
	github.com/compose-spec/compose-go v1.20.2
	github.com/docker/docker v28.0.1+incompatible
	github.com/docker/go-connections v0.5.0
	github.com/grafana/grafana v0.0.0-20240319182150-590c657828b5
	github.com/grafana/grafana-plugin-sdk-go v0.269.1
	github.com/hashicorp/go-version v1.7.0
	github.com/pkg/errors v0.9.1
	github.com/rs/zerolog v1.33.0
	github.com/shirou/gopsutil/v3 v3.24.5
	github.com/valyala/fasthttp v1.59.0
<<<<<<< HEAD
	go.mongodb.org/mongo-driver v1.17.1
	golang.org/x/sync v0.12.0
=======
	go.mongodb.org/mongo-driver v1.17.3
	golang.org/x/sync v0.11.0
>>>>>>> 5c11d506
	gopkg.in/yaml.v2 v2.4.0
)

require (
	github.com/BurntSushi/toml v1.4.0 // indirect
	github.com/ClickHouse/ch-go v0.65.1 // indirect
	github.com/Microsoft/go-winio v0.6.2 // indirect
	github.com/VictoriaMetrics/metrics v1.34.0 // indirect
	github.com/alecthomas/units v0.0.0-20231202071711-9a357b53e9c9 // indirect
	github.com/andybalholm/brotli v1.1.1 // indirect
	github.com/apache/arrow-go/v18 v18.0.1-0.20241212180703-82be143d7c30 // indirect
	github.com/beorn7/perks v1.0.1 // indirect
	github.com/cenkalti/backoff/v4 v4.3.0 // indirect
	github.com/cespare/xxhash/v2 v2.3.0 // indirect
	github.com/cheekybits/genny v1.0.0 // indirect
	github.com/chromedp/cdproto v0.0.0-20230802225258-3cf4e6d46a89 // indirect
	github.com/cpuguy83/go-md2man/v2 v2.0.5 // indirect
	github.com/distribution/reference v0.6.0 // indirect
	github.com/docker/go-units v0.5.0 // indirect
	github.com/elazarl/goproxy v1.7.2 // indirect
	github.com/emicklei/go-restful/v3 v3.11.0 // indirect
	github.com/fatih/color v1.15.0 // indirect
	github.com/felixge/httpsnoop v1.0.4 // indirect
	github.com/getkin/kin-openapi v0.129.0 // indirect
	github.com/go-faster/city v1.0.1 // indirect
	github.com/go-faster/errors v0.7.1 // indirect
	github.com/go-logr/logr v1.4.2 // indirect
	github.com/go-logr/stdr v1.2.2 // indirect
	github.com/go-ole/go-ole v1.2.6 // indirect
	github.com/go-openapi/jsonpointer v0.21.0 // indirect
	github.com/go-openapi/jsonreference v0.20.4 // indirect
	github.com/go-openapi/swag v0.23.0 // indirect
	github.com/goccy/go-json v0.10.4 // indirect
	github.com/gogo/protobuf v1.3.2 // indirect
	github.com/golang/protobuf v1.5.4 // indirect
	github.com/golang/snappy v0.0.4 // indirect
	github.com/google/flatbuffers v24.3.25+incompatible // indirect
	github.com/google/gnostic-models v0.6.8 // indirect
	github.com/google/go-cmp v0.7.0 // indirect
	github.com/google/gofuzz v1.2.0 // indirect
	github.com/google/uuid v1.6.0 // indirect
	github.com/gorilla/mux v1.8.1 // indirect
	github.com/grafana/grafana/pkg/apimachinery v0.0.0-20240226124929-648abdbd0ea4 // indirect
	github.com/grafana/otel-profiling-go v0.5.1 // indirect
	github.com/grafana/pyroscope-go/godeltaprof v0.1.8 // indirect
	github.com/grpc-ecosystem/go-grpc-middleware/providers/prometheus v1.0.1 // indirect
	github.com/grpc-ecosystem/go-grpc-middleware/v2 v2.2.0 // indirect
	github.com/grpc-ecosystem/grpc-gateway/v2 v2.25.1 // indirect
	github.com/hashicorp/go-hclog v1.6.3 // indirect
	github.com/hashicorp/go-plugin v1.6.3 // indirect
	github.com/hashicorp/yamux v0.1.1 // indirect
	github.com/josharian/intern v1.0.0 // indirect
	github.com/json-iterator/go v1.1.12 // indirect
	github.com/jszwedko/go-datemath v0.1.1-0.20230526204004-640a500621d6 // indirect
	github.com/klauspost/compress v1.18.0 // indirect
	github.com/klauspost/cpuid/v2 v2.2.9 // indirect
	github.com/lufia/plan9stats v0.0.0-20211012122336-39d0f177ccd0 // indirect
	github.com/magefile/mage v1.15.0 // indirect
	github.com/mailru/easyjson v0.7.7 // indirect
	github.com/mattetti/filebuffer v1.0.1 // indirect
	github.com/mattn/go-colorable v0.1.13 // indirect
	github.com/mattn/go-isatty v0.0.19 // indirect
	github.com/mattn/go-runewidth v0.0.13 // indirect
	github.com/moby/docker-image-spec v1.3.1 // indirect
	github.com/modern-go/concurrent v0.0.0-20180306012644-bacd9c7ef1dd // indirect
	github.com/modern-go/reflect2 v1.0.2 // indirect
	github.com/mohae/deepcopy v0.0.0-20170929034955-c48cc78d4826 // indirect
	github.com/montanaflynn/stats v0.7.1 // indirect
	github.com/munnerz/goautoneg v0.0.0-20191010083416-a7dc8b61c822 // indirect
	github.com/oasdiff/yaml v0.0.0-20241210131133-6b86fb107d80 // indirect
	github.com/oasdiff/yaml3 v0.0.0-20241210130736-a94c01f36349 // indirect
	github.com/oklog/run v1.1.0 // indirect
	github.com/olekukonko/tablewriter v0.0.5 // indirect
	github.com/opencontainers/go-digest v1.0.0 // indirect
	github.com/opencontainers/image-spec v1.1.0 // indirect
	github.com/paulmach/orb v0.11.1 // indirect
	github.com/perimeterx/marshmallow v1.1.5 // indirect
	github.com/pierrec/lz4/v4 v4.1.22 // indirect
	github.com/power-devops/perfstat v0.0.0-20210106213030-5aafc221ea8c // indirect
	github.com/prometheus/client_golang v1.20.5 // indirect
	github.com/prometheus/client_model v0.6.1 // indirect
	github.com/prometheus/common v0.62.0 // indirect
	github.com/prometheus/procfs v0.15.1 // indirect
	github.com/rivo/uniseg v0.3.4 // indirect
	github.com/russross/blackfriday/v2 v2.1.0 // indirect
	github.com/segmentio/asm v1.2.0 // indirect
	github.com/shopspring/decimal v1.4.0 // indirect
	github.com/sirupsen/logrus v1.9.3 // indirect
	github.com/spyzhov/ajson v0.9.0 // indirect
	github.com/tklauser/go-sysconf v0.3.12 // indirect
	github.com/tklauser/numcpus v0.6.1 // indirect
	github.com/unknwon/bra v0.0.0-20200517080246-1e3013ecaff8 // indirect
	github.com/unknwon/com v1.0.1 // indirect
	github.com/unknwon/log v0.0.0-20150304194804-e617c87089d3 // indirect
	github.com/urfave/cli v1.22.16 // indirect
	github.com/valyala/bytebufferpool v1.0.0 // indirect
	github.com/valyala/fastrand v1.1.0 // indirect
	github.com/valyala/histogram v1.2.0 // indirect
	github.com/xdg-go/pbkdf2 v1.0.0 // indirect
	github.com/xdg-go/scram v1.1.2 // indirect
	github.com/xdg-go/stringprep v1.0.4 // indirect
	github.com/xhit/go-str2duration/v2 v2.1.0 // indirect
	github.com/youmark/pkcs8 v0.0.0-20240726163527-a2c0da244d78 // indirect
	github.com/yusufpapurcu/wmi v1.2.4 // indirect
	github.com/zeebo/xxh3 v1.0.2 // indirect
	go.opentelemetry.io/auto/sdk v1.1.0 // indirect
	go.opentelemetry.io/contrib/instrumentation/google.golang.org/grpc/otelgrpc v0.59.0 // indirect
	go.opentelemetry.io/contrib/instrumentation/net/http/httptrace/otelhttptrace v0.59.0 // indirect
	go.opentelemetry.io/contrib/instrumentation/net/http/otelhttp v0.59.0 // indirect
	go.opentelemetry.io/contrib/propagators/jaeger v1.34.0 // indirect
	go.opentelemetry.io/contrib/samplers/jaegerremote v0.28.0 // indirect
	go.opentelemetry.io/otel v1.35.0 // indirect
	go.opentelemetry.io/otel/exporters/otlp/otlptrace v1.34.0 // indirect
	go.opentelemetry.io/otel/exporters/otlp/otlptrace/otlptracegrpc v1.34.0 // indirect
	go.opentelemetry.io/otel/exporters/otlp/otlptrace/otlptracehttp v1.27.0 // indirect
	go.opentelemetry.io/otel/metric v1.35.0 // indirect
	go.opentelemetry.io/otel/sdk v1.34.0 // indirect
	go.opentelemetry.io/otel/trace v1.35.0 // indirect
	go.opentelemetry.io/proto/otlp v1.5.0 // indirect
	golang.org/x/crypto v0.33.0 // indirect
	golang.org/x/exp v0.0.0-20240909161429-701f63a606c0 // indirect
	golang.org/x/mod v0.23.0 // indirect
	golang.org/x/net v0.35.0 // indirect
	golang.org/x/sys v0.30.0 // indirect
	golang.org/x/text v0.22.0 // indirect
	golang.org/x/tools v0.30.0 // indirect
	golang.org/x/xerrors v0.0.0-20231012003039-104605ab7028 // indirect
	google.golang.org/genproto/googleapis/api v0.0.0-20250115164207-1a7da9e5054f // indirect
	google.golang.org/genproto/googleapis/rpc v0.0.0-20250115164207-1a7da9e5054f // indirect
	google.golang.org/grpc v1.70.0 // indirect
	google.golang.org/protobuf v1.36.5 // indirect
	gopkg.in/fsnotify/fsnotify.v1 v1.4.7 // indirect
	gopkg.in/inf.v0 v0.9.1 // indirect
	gopkg.in/yaml.v3 v3.0.1 // indirect
	k8s.io/apimachinery v0.29.2 // indirect
	k8s.io/klog/v2 v2.130.1 // indirect
	k8s.io/kube-openapi v0.0.0-20241105132330-32ad38e42d3f // indirect
	k8s.io/utils v0.0.0-20240711033017-18e509b52bc8 // indirect
	sigs.k8s.io/json v0.0.0-20221116044647-bc3834ca7abd // indirect
	sigs.k8s.io/structured-merge-diff/v4 v4.4.2 // indirect
	sigs.k8s.io/yaml v1.4.0 // indirect
)<|MERGE_RESOLUTION|>--- conflicted
+++ resolved
@@ -18,14 +18,8 @@
 	github.com/rs/zerolog v1.33.0
 	github.com/shirou/gopsutil/v3 v3.24.5
 	github.com/valyala/fasthttp v1.59.0
-<<<<<<< HEAD
-	go.mongodb.org/mongo-driver v1.17.1
-	golang.org/x/sync v0.12.0
-=======
 	go.mongodb.org/mongo-driver v1.17.3
-	golang.org/x/sync v0.11.0
->>>>>>> 5c11d506
-	gopkg.in/yaml.v2 v2.4.0
+	golang.org/x/sync v0.12.0	gopkg.in/yaml.v2 v2.4.0
 )
 
 require (

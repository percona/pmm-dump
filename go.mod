--- conflicted
+++ resolved
@@ -13,12 +13,8 @@
 	github.com/rs/zerolog v1.32.0
 	github.com/shirou/gopsutil/v3 v3.24.3
 	github.com/valyala/fasthttp v1.52.0
-<<<<<<< HEAD
 	go.mongodb.org/mongo-driver v1.14.0
-	golang.org/x/sync v0.6.0
-=======
 	golang.org/x/sync v0.7.0
->>>>>>> df637f3f
 	gopkg.in/yaml.v2 v2.4.0
 )
 
@@ -29,10 +25,6 @@
 	github.com/alecthomas/units v0.0.0-20231202071711-9a357b53e9c9 // indirect
 	github.com/andybalholm/brotli v1.1.0 // indirect
 	github.com/distribution/reference v0.5.0 // indirect
-<<<<<<< HEAD
-=======
-	github.com/docker/go-connections v0.5.0 // indirect
->>>>>>> df637f3f
 	github.com/docker/go-units v0.5.0 // indirect
 	github.com/felixge/httpsnoop v1.0.4 // indirect
 	github.com/go-faster/city v1.0.1 // indirect
@@ -41,11 +33,8 @@
 	github.com/go-logr/stdr v1.2.2 // indirect
 	github.com/go-ole/go-ole v1.3.0 // indirect
 	github.com/gogo/protobuf v1.3.2 // indirect
-<<<<<<< HEAD
 	github.com/golang/snappy v0.0.4 // indirect
 	github.com/google/uuid v1.6.0 // indirect
-=======
->>>>>>> df637f3f
 	github.com/klauspost/compress v1.17.7 // indirect
 	github.com/lufia/plan9stats v0.0.0-20240226150601-1dcf7310316a // indirect
 	github.com/mattn/go-colorable v0.1.13 // indirect
@@ -54,15 +43,11 @@
 	github.com/montanaflynn/stats v0.7.1 // indirect
 	github.com/opencontainers/go-digest v1.0.0 // indirect
 	github.com/opencontainers/image-spec v1.1.0 // indirect
-<<<<<<< HEAD
 	github.com/paulmach/orb v0.11.1 // indirect
 	github.com/pierrec/lz4/v4 v4.1.21 // indirect
 	github.com/power-devops/perfstat v0.0.0-20240221224432-82ca36839d55 // indirect
 	github.com/segmentio/asm v1.2.0 // indirect
 	github.com/shopspring/decimal v1.3.1 // indirect
-=======
-	github.com/power-devops/perfstat v0.0.0-20240221224432-82ca36839d55 // indirect
->>>>>>> df637f3f
 	github.com/sirupsen/logrus v1.9.3 // indirect
 	github.com/tklauser/go-sysconf v0.3.13 // indirect
 	github.com/tklauser/numcpus v0.7.0 // indirect
@@ -81,7 +66,6 @@
 	go.opentelemetry.io/otel/metric v1.24.0 // indirect
 	go.opentelemetry.io/otel/sdk v1.24.0 // indirect
 	go.opentelemetry.io/otel/trace v1.24.0 // indirect
-<<<<<<< HEAD
 	golang.org/x/crypto v0.21.0 // indirect
 	golang.org/x/mod v0.16.0 // indirect
 	golang.org/x/sys v0.18.0 // indirect
@@ -89,12 +73,5 @@
 	golang.org/x/time v0.5.0 // indirect
 	golang.org/x/tools v0.19.0 // indirect
 	gopkg.in/yaml.v3 v3.0.1 // indirect
-=======
-	golang.org/x/mod v0.15.0 // indirect
-	golang.org/x/sys v0.18.0 // indirect
-	golang.org/x/time v0.5.0 // indirect
-	golang.org/x/tools v0.18.0 // indirect
-	gopkg.in/check.v1 v1.0.0-20201130134442-10cb98267c6c // indirect
->>>>>>> df637f3f
 	gotest.tools/v3 v3.5.1 // indirect
 )
module pmm-dump

<<<<<<< HEAD
go 1.21.0
toolchain go1.22.10
=======
go 1.22

toolchain go1.22.4
>>>>>>> c0a09ca8

require (
	github.com/ClickHouse/clickhouse-go/v2 v2.30.0
	github.com/VictoriaMetrics/metricsql v0.79.0
	github.com/alecthomas/kingpin/v2 v2.4.0
	github.com/compose-spec/compose-go v1.20.2
	github.com/docker/docker v27.3.1+incompatible
	github.com/docker/go-connections v0.5.0
	github.com/grafana/grafana v0.0.0-20240319182150-590c657828b5
	github.com/grafana/grafana-plugin-sdk-go v0.260.3
	github.com/pkg/errors v0.9.1
	github.com/rs/zerolog v1.33.0
	github.com/shirou/gopsutil/v3 v3.24.5
	github.com/valyala/fasthttp v1.58.0
	go.mongodb.org/mongo-driver v1.17.1
	golang.org/x/sync v0.10.0
	gopkg.in/yaml.v2 v2.4.0
)

require (
	github.com/BurntSushi/toml v1.4.0 // indirect
	github.com/ClickHouse/ch-go v0.61.5 // indirect
	github.com/Microsoft/go-winio v0.6.2 // indirect
	github.com/VictoriaMetrics/metrics v1.34.0 // indirect
	github.com/alecthomas/units v0.0.0-20231202071711-9a357b53e9c9 // indirect
	github.com/andybalholm/brotli v1.1.1 // indirect
	github.com/apache/arrow-go/v18 v18.0.1-0.20241212180703-82be143d7c30 // indirect
	github.com/beorn7/perks v1.0.1 // indirect
	github.com/cenkalti/backoff/v4 v4.3.0 // indirect
	github.com/cespare/xxhash/v2 v2.3.0 // indirect
	github.com/cheekybits/genny v1.0.0 // indirect
	github.com/chromedp/cdproto v0.0.0-20230802225258-3cf4e6d46a89 // indirect
	github.com/cpuguy83/go-md2man/v2 v2.0.5 // indirect
	github.com/distribution/reference v0.6.0 // indirect
	github.com/docker/go-units v0.5.0 // indirect
	github.com/elazarl/goproxy v0.0.0-20230731152917-f99041a5c027 // indirect
	github.com/emicklei/go-restful/v3 v3.11.0 // indirect
	github.com/fatih/color v1.15.0 // indirect
	github.com/felixge/httpsnoop v1.0.4 // indirect
	github.com/getkin/kin-openapi v0.128.0 // indirect
	github.com/go-faster/city v1.0.1 // indirect
	github.com/go-faster/errors v0.7.1 // indirect
	github.com/go-logr/logr v1.4.2 // indirect
	github.com/go-logr/stdr v1.2.2 // indirect
	github.com/go-ole/go-ole v1.2.6 // indirect
	github.com/go-openapi/jsonpointer v0.21.0 // indirect
	github.com/go-openapi/jsonreference v0.20.4 // indirect
	github.com/go-openapi/swag v0.23.0 // indirect
	github.com/goccy/go-json v0.10.4 // indirect
	github.com/gogo/protobuf v1.3.2 // indirect
	github.com/golang/protobuf v1.5.4 // indirect
	github.com/golang/snappy v0.0.4 // indirect
	github.com/google/flatbuffers v24.3.25+incompatible // indirect
	github.com/google/gnostic-models v0.6.8 // indirect
	github.com/google/go-cmp v0.6.0 // indirect
	github.com/google/gofuzz v1.2.0 // indirect
	github.com/google/uuid v1.6.0 // indirect
	github.com/gorilla/mux v1.8.1 // indirect
	github.com/grafana/grafana/pkg/apimachinery v0.0.0-20240226124929-648abdbd0ea4 // indirect
	github.com/grafana/otel-profiling-go v0.5.1 // indirect
	github.com/grafana/pyroscope-go/godeltaprof v0.1.8 // indirect
	github.com/grpc-ecosystem/go-grpc-middleware/providers/prometheus v1.0.1 // indirect
	github.com/grpc-ecosystem/go-grpc-middleware/v2 v2.1.0 // indirect
	github.com/grpc-ecosystem/grpc-gateway/v2 v2.23.0 // indirect
	github.com/hashicorp/go-hclog v1.6.3 // indirect
	github.com/hashicorp/go-plugin v1.6.2 // indirect
	github.com/hashicorp/yamux v0.1.1 // indirect
	github.com/invopop/yaml v0.3.1 // indirect
	github.com/josharian/intern v1.0.0 // indirect
	github.com/json-iterator/go v1.1.12 // indirect
	github.com/jszwedko/go-datemath v0.1.1-0.20230526204004-640a500621d6 // indirect
<<<<<<< HEAD
	github.com/klauspost/compress v1.17.11 // indirect
	github.com/klauspost/cpuid/v2 v2.2.9 // indirect
=======
	github.com/klauspost/compress v1.18.0 // indirect
	github.com/klauspost/cpuid/v2 v2.2.5 // indirect
>>>>>>> c0a09ca8
	github.com/lufia/plan9stats v0.0.0-20211012122336-39d0f177ccd0 // indirect
	github.com/magefile/mage v1.15.0 // indirect
	github.com/mailru/easyjson v0.7.7 // indirect
	github.com/mattetti/filebuffer v1.0.1 // indirect
	github.com/mattn/go-colorable v0.1.13 // indirect
	github.com/mattn/go-isatty v0.0.19 // indirect
	github.com/mattn/go-runewidth v0.0.13 // indirect
	github.com/moby/docker-image-spec v1.3.1 // indirect
	github.com/modern-go/concurrent v0.0.0-20180306012644-bacd9c7ef1dd // indirect
	github.com/modern-go/reflect2 v1.0.2 // indirect
	github.com/mohae/deepcopy v0.0.0-20170929034955-c48cc78d4826 // indirect
	github.com/montanaflynn/stats v0.7.1 // indirect
	github.com/munnerz/goautoneg v0.0.0-20191010083416-a7dc8b61c822 // indirect
	github.com/oklog/run v1.1.0 // indirect
	github.com/olekukonko/tablewriter v0.0.5 // indirect
	github.com/opencontainers/go-digest v1.0.0 // indirect
	github.com/opencontainers/image-spec v1.1.0 // indirect
	github.com/paulmach/orb v0.11.1 // indirect
	github.com/perimeterx/marshmallow v1.1.5 // indirect
	github.com/pierrec/lz4/v4 v4.1.21 // indirect
	github.com/power-devops/perfstat v0.0.0-20210106213030-5aafc221ea8c // indirect
	github.com/prometheus/client_golang v1.20.5 // indirect
	github.com/prometheus/client_model v0.6.1 // indirect
	github.com/prometheus/common v0.61.0 // indirect
	github.com/prometheus/procfs v0.15.1 // indirect
	github.com/rivo/uniseg v0.3.4 // indirect
	github.com/russross/blackfriday/v2 v2.1.0 // indirect
	github.com/segmentio/asm v1.2.0 // indirect
	github.com/shopspring/decimal v1.4.0 // indirect
	github.com/sirupsen/logrus v1.9.3 // indirect
	github.com/spyzhov/ajson v0.9.0 // indirect
	github.com/tklauser/go-sysconf v0.3.12 // indirect
	github.com/tklauser/numcpus v0.6.1 // indirect
	github.com/unknwon/bra v0.0.0-20200517080246-1e3013ecaff8 // indirect
	github.com/unknwon/com v1.0.1 // indirect
	github.com/unknwon/log v0.0.0-20150304194804-e617c87089d3 // indirect
	github.com/urfave/cli v1.22.16 // indirect
	github.com/valyala/bytebufferpool v1.0.0 // indirect
	github.com/valyala/fastrand v1.1.0 // indirect
	github.com/valyala/histogram v1.2.0 // indirect
	github.com/xdg-go/pbkdf2 v1.0.0 // indirect
	github.com/xdg-go/scram v1.1.2 // indirect
	github.com/xdg-go/stringprep v1.0.4 // indirect
	github.com/xhit/go-str2duration/v2 v2.1.0 // indirect
	github.com/youmark/pkcs8 v0.0.0-20240726163527-a2c0da244d78 // indirect
	github.com/yusufpapurcu/wmi v1.2.4 // indirect
	github.com/zeebo/xxh3 v1.0.2 // indirect
	go.opentelemetry.io/contrib/instrumentation/google.golang.org/grpc/otelgrpc v0.57.0 // indirect
	go.opentelemetry.io/contrib/instrumentation/net/http/httptrace/otelhttptrace v0.57.0 // indirect
	go.opentelemetry.io/contrib/instrumentation/net/http/otelhttp v0.57.0 // indirect
	go.opentelemetry.io/contrib/propagators/jaeger v1.32.0 // indirect
	go.opentelemetry.io/contrib/samplers/jaegerremote v0.26.0 // indirect
	go.opentelemetry.io/otel v1.32.0 // indirect
	go.opentelemetry.io/otel/exporters/otlp/otlptrace v1.32.0 // indirect
	go.opentelemetry.io/otel/exporters/otlp/otlptrace/otlptracegrpc v1.32.0 // indirect
	go.opentelemetry.io/otel/exporters/otlp/otlptrace/otlptracehttp v1.27.0 // indirect
	go.opentelemetry.io/otel/metric v1.32.0 // indirect
	go.opentelemetry.io/otel/sdk v1.32.0 // indirect
	go.opentelemetry.io/otel/trace v1.32.0 // indirect
	go.opentelemetry.io/proto/otlp v1.3.1 // indirect
	golang.org/x/crypto v0.31.0 // indirect
	golang.org/x/exp v0.0.0-20240909161429-701f63a606c0 // indirect
	golang.org/x/mod v0.22.0 // indirect
	golang.org/x/net v0.33.0 // indirect
	golang.org/x/sys v0.28.0 // indirect
	golang.org/x/text v0.21.0 // indirect
	golang.org/x/tools v0.28.0 // indirect
	golang.org/x/xerrors v0.0.0-20231012003039-104605ab7028 // indirect
	google.golang.org/genproto/googleapis/api v0.0.0-20241104194629-dd2ea8efbc28 // indirect
	google.golang.org/genproto/googleapis/rpc v0.0.0-20241104194629-dd2ea8efbc28 // indirect
	google.golang.org/grpc v1.68.1 // indirect
	google.golang.org/protobuf v1.35.2 // indirect
	gopkg.in/fsnotify/fsnotify.v1 v1.4.7 // indirect
	gopkg.in/inf.v0 v0.9.1 // indirect
	gopkg.in/yaml.v3 v3.0.1 // indirect
	k8s.io/apimachinery v0.29.2 // indirect
	k8s.io/klog/v2 v2.120.1 // indirect
	k8s.io/kube-openapi v0.0.0-20240228011516-70dd3763d340 // indirect
	k8s.io/utils v0.0.0-20230726121419-3b25d923346b // indirect
	sigs.k8s.io/json v0.0.0-20221116044647-bc3834ca7abd // indirect
	sigs.k8s.io/structured-merge-diff/v4 v4.4.1 // indirect
)<|MERGE_RESOLUTION|>--- conflicted
+++ resolved
@@ -1,13 +1,8 @@
 module pmm-dump
 
-<<<<<<< HEAD
-go 1.21.0
-toolchain go1.22.10
-=======
 go 1.22
 
-toolchain go1.22.4
->>>>>>> c0a09ca8
+toolchain go1.22.10
 
 require (
 	github.com/ClickHouse/clickhouse-go/v2 v2.30.0
@@ -79,13 +74,8 @@
 	github.com/josharian/intern v1.0.0 // indirect
 	github.com/json-iterator/go v1.1.12 // indirect
 	github.com/jszwedko/go-datemath v0.1.1-0.20230526204004-640a500621d6 // indirect
-<<<<<<< HEAD
-	github.com/klauspost/compress v1.17.11 // indirect
+	github.com/klauspost/compress v1.18.0 // indirect
 	github.com/klauspost/cpuid/v2 v2.2.9 // indirect
-=======
-	github.com/klauspost/compress v1.18.0 // indirect
-	github.com/klauspost/cpuid/v2 v2.2.5 // indirect
->>>>>>> c0a09ca8
 	github.com/lufia/plan9stats v0.0.0-20211012122336-39d0f177ccd0 // indirect
 	github.com/magefile/mage v1.15.0 // indirect
 	github.com/mailru/easyjson v0.7.7 // indirect

module pmm-dump

go 1.21.0

toolchain go1.22.2

require (
	github.com/ClickHouse/clickhouse-go/v2 v2.30.0
	github.com/VictoriaMetrics/metricsql v0.79.0
	github.com/alecthomas/kingpin/v2 v2.4.0
	github.com/compose-spec/compose-go v1.20.2
	github.com/docker/docker v27.3.1+incompatible
	github.com/docker/go-connections v0.5.0
	github.com/grafana/grafana-plugin-sdk-go v0.251.0
	github.com/pkg/errors v0.9.1
	github.com/rs/zerolog v1.33.0
	github.com/shirou/gopsutil/v3 v3.24.5
	github.com/valyala/fasthttp v1.55.0
	go.mongodb.org/mongo-driver v1.17.1
	golang.org/x/sync v0.10.0
	gopkg.in/yaml.v2 v2.4.0
)

require (
	github.com/BurntSushi/toml v1.3.2 // indirect
	github.com/ClickHouse/ch-go v0.61.5 // indirect
	github.com/Microsoft/go-winio v0.6.2 // indirect
	github.com/VictoriaMetrics/metrics v1.34.0 // indirect
	github.com/alecthomas/units v0.0.0-20231202071711-9a357b53e9c9 // indirect
	github.com/andybalholm/brotli v1.1.1 // indirect
	github.com/apache/arrow/go/v15 v15.0.2 // indirect
	github.com/beorn7/perks v1.0.1 // indirect
	github.com/cenkalti/backoff/v4 v4.3.0 // indirect
	github.com/cespare/xxhash/v2 v2.3.0 // indirect
	github.com/cheekybits/genny v1.0.0 // indirect
	github.com/chromedp/cdproto v0.0.0-20230802225258-3cf4e6d46a89 // indirect
	github.com/cpuguy83/go-md2man/v2 v2.0.4 // indirect
	github.com/davecgh/go-spew v1.1.2-0.20180830191138-d8f796af33cc // indirect
	github.com/distribution/reference v0.6.0 // indirect
	github.com/docker/go-units v0.5.0 // indirect
	github.com/elazarl/goproxy v0.0.0-20230731152917-f99041a5c027 // indirect
	github.com/fatih/color v1.15.0 // indirect
	github.com/felixge/httpsnoop v1.0.4 // indirect
	github.com/getkin/kin-openapi v0.124.0 // indirect
	github.com/go-faster/city v1.0.1 // indirect
	github.com/go-faster/errors v0.7.1 // indirect
	github.com/go-logr/logr v1.4.2 // indirect
	github.com/go-logr/stdr v1.2.2 // indirect
	github.com/go-ole/go-ole v1.2.6 // indirect
	github.com/go-openapi/jsonpointer v0.20.2 // indirect
	github.com/go-openapi/swag v0.22.9 // indirect
	github.com/goccy/go-json v0.10.2 // indirect
	github.com/gogo/protobuf v1.3.2 // indirect
	github.com/golang/protobuf v1.5.4 // indirect
	github.com/golang/snappy v0.0.4 // indirect
	github.com/google/flatbuffers v23.5.26+incompatible // indirect
	github.com/google/go-cmp v0.6.0 // indirect
	github.com/google/uuid v1.6.0 // indirect
	github.com/gorilla/mux v1.8.1 // indirect
	github.com/grafana/otel-profiling-go v0.5.1 // indirect
	github.com/grafana/pyroscope-go/godeltaprof v0.1.8 // indirect
	github.com/grpc-ecosystem/go-grpc-middleware/providers/prometheus v1.0.1 // indirect
	github.com/grpc-ecosystem/go-grpc-middleware/v2 v2.1.0 // indirect
	github.com/grpc-ecosystem/grpc-gateway/v2 v2.20.0 // indirect
	github.com/hashicorp/go-hclog v1.6.3 // indirect
	github.com/hashicorp/go-plugin v1.6.1 // indirect
	github.com/hashicorp/yamux v0.1.1 // indirect
	github.com/invopop/yaml v0.2.0 // indirect
	github.com/josharian/intern v1.0.0 // indirect
	github.com/json-iterator/go v1.1.12 // indirect
	github.com/klauspost/compress v1.17.9 // indirect
	github.com/klauspost/cpuid/v2 v2.2.5 // indirect
	github.com/lufia/plan9stats v0.0.0-20211012122336-39d0f177ccd0 // indirect
	github.com/magefile/mage v1.15.0 // indirect
	github.com/mailru/easyjson v0.7.7 // indirect
	github.com/mattetti/filebuffer v1.0.1 // indirect
	github.com/mattn/go-colorable v0.1.13 // indirect
	github.com/mattn/go-isatty v0.0.19 // indirect
	github.com/mattn/go-runewidth v0.0.13 // indirect
	github.com/mitchellh/go-testing-interface v1.14.1 // indirect
	github.com/moby/docker-image-spec v1.3.1 // indirect
	github.com/modern-go/concurrent v0.0.0-20180306012644-bacd9c7ef1dd // indirect
	github.com/modern-go/reflect2 v1.0.2 // indirect
	github.com/mohae/deepcopy v0.0.0-20170929034955-c48cc78d4826 // indirect
	github.com/montanaflynn/stats v0.7.1 // indirect
	github.com/munnerz/goautoneg v0.0.0-20191010083416-a7dc8b61c822 // indirect
	github.com/oklog/run v1.1.0 // indirect
	github.com/olekukonko/tablewriter v0.0.5 // indirect
	github.com/opencontainers/go-digest v1.0.0 // indirect
	github.com/opencontainers/image-spec v1.1.0 // indirect
	github.com/paulmach/orb v0.11.1 // indirect
	github.com/perimeterx/marshmallow v1.1.5 // indirect
	github.com/pierrec/lz4/v4 v4.1.21 // indirect
	github.com/pmezard/go-difflib v1.0.1-0.20181226105442-5d4384ee4fb2 // indirect
	github.com/power-devops/perfstat v0.0.0-20210106213030-5aafc221ea8c // indirect
	github.com/prometheus/client_golang v1.20.3 // indirect
	github.com/prometheus/client_model v0.6.1 // indirect
	github.com/prometheus/common v0.55.0 // indirect
	github.com/prometheus/procfs v0.15.1 // indirect
	github.com/rivo/uniseg v0.3.4 // indirect
	github.com/russross/blackfriday/v2 v2.1.0 // indirect
	github.com/segmentio/asm v1.2.0 // indirect
	github.com/shopspring/decimal v1.4.0 // indirect
	github.com/sirupsen/logrus v1.9.3 // indirect
	github.com/tklauser/go-sysconf v0.3.12 // indirect
	github.com/tklauser/numcpus v0.6.1 // indirect
	github.com/unknwon/bra v0.0.0-20200517080246-1e3013ecaff8 // indirect
	github.com/unknwon/com v1.0.1 // indirect
	github.com/unknwon/log v0.0.0-20150304194804-e617c87089d3 // indirect
	github.com/urfave/cli v1.22.15 // indirect
	github.com/valyala/bytebufferpool v1.0.0 // indirect
	github.com/valyala/fastrand v1.1.0 // indirect
	github.com/valyala/histogram v1.2.0 // indirect
	github.com/xdg-go/pbkdf2 v1.0.0 // indirect
	github.com/xdg-go/scram v1.1.2 // indirect
	github.com/xdg-go/stringprep v1.0.4 // indirect
	github.com/xhit/go-str2duration/v2 v2.1.0 // indirect
	github.com/youmark/pkcs8 v0.0.0-20240726163527-a2c0da244d78 // indirect
	github.com/yusufpapurcu/wmi v1.2.4 // indirect
	github.com/zeebo/xxh3 v1.0.2 // indirect
	go.opentelemetry.io/contrib/instrumentation/google.golang.org/grpc/otelgrpc v0.53.0 // indirect
	go.opentelemetry.io/contrib/instrumentation/net/http/httptrace/otelhttptrace v0.53.0 // indirect
	go.opentelemetry.io/contrib/instrumentation/net/http/otelhttp v0.53.0 // indirect
	go.opentelemetry.io/contrib/propagators/jaeger v1.29.0 // indirect
	go.opentelemetry.io/contrib/samplers/jaegerremote v0.23.0 // indirect
	go.opentelemetry.io/otel v1.29.0 // indirect
	go.opentelemetry.io/otel/exporters/otlp/otlptrace v1.29.0 // indirect
	go.opentelemetry.io/otel/exporters/otlp/otlptrace/otlptracegrpc v1.28.0 // indirect
	go.opentelemetry.io/otel/exporters/otlp/otlptrace/otlptracehttp v1.27.0 // indirect
	go.opentelemetry.io/otel/metric v1.29.0 // indirect
	go.opentelemetry.io/otel/sdk v1.29.0 // indirect
	go.opentelemetry.io/otel/trace v1.29.0 // indirect
	go.opentelemetry.io/proto/otlp v1.3.1 // indirect
	golang.org/x/crypto v0.31.0 // indirect
	golang.org/x/exp v0.0.0-20231206192017-f3f8817b8deb // indirect
	golang.org/x/mod v0.17.0 // indirect
<<<<<<< HEAD
	golang.org/x/net v0.29.0 // indirect
	golang.org/x/sys v0.25.0 // indirect
	golang.org/x/text v0.18.0 // indirect
	golang.org/x/time v0.3.0 // indirect
=======
	golang.org/x/net v0.33.0 // indirect
	golang.org/x/sys v0.28.0 // indirect
	golang.org/x/text v0.21.0 // indirect
>>>>>>> 95a06c4d
	golang.org/x/tools v0.21.1-0.20240508182429-e35e4ccd0d2d // indirect
	golang.org/x/xerrors v0.0.0-20231012003039-104605ab7028 // indirect
	google.golang.org/genproto/googleapis/api v0.0.0-20240822170219-fc7c04adadcd // indirect
	google.golang.org/genproto/googleapis/rpc v0.0.0-20240814211410-ddb44dafa142 // indirect
	google.golang.org/grpc v1.66.0 // indirect
	google.golang.org/protobuf v1.34.2 // indirect
	gopkg.in/fsnotify/fsnotify.v1 v1.4.7 // indirect
	gopkg.in/yaml.v3 v3.0.1 // indirect
)<|MERGE_RESOLUTION|>--- conflicted
+++ resolved
@@ -134,16 +134,10 @@
 	golang.org/x/crypto v0.31.0 // indirect
 	golang.org/x/exp v0.0.0-20231206192017-f3f8817b8deb // indirect
 	golang.org/x/mod v0.17.0 // indirect
-<<<<<<< HEAD
-	golang.org/x/net v0.29.0 // indirect
-	golang.org/x/sys v0.25.0 // indirect
-	golang.org/x/text v0.18.0 // indirect
-	golang.org/x/time v0.3.0 // indirect
-=======
 	golang.org/x/net v0.33.0 // indirect
 	golang.org/x/sys v0.28.0 // indirect
 	golang.org/x/text v0.21.0 // indirect
->>>>>>> 95a06c4d
+	golang.org/x/time v0.3.0 // indirect
 	golang.org/x/tools v0.21.1-0.20240508182429-e35e4ccd0d2d // indirect
 	golang.org/x/xerrors v0.0.0-20231012003039-104605ab7028 // indirect
 	google.golang.org/genproto/googleapis/api v0.0.0-20240822170219-fc7c04adadcd // indirect

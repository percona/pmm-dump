module pmm-dump

go 1.21

require (
	github.com/ClickHouse/clickhouse-go v1.5.4
	github.com/VictoriaMetrics/metricsql v0.75.0
	github.com/alecthomas/kingpin/v2 v2.4.0
	github.com/compose-spec/compose-go v1.20.2
	github.com/docker/docker v26.0.0+incompatible
	github.com/pkg/errors v0.9.1
	github.com/rs/zerolog v1.32.0
<<<<<<< HEAD
	github.com/shirou/gopsutil/v3 v3.24.1
=======
	github.com/shirou/gopsutil/v3 v3.24.3
>>>>>>> 2c4aff20
	github.com/valyala/fasthttp v1.52.0
	golang.org/x/sync v0.6.0
	gopkg.in/yaml.v2 v2.4.0
)

require (
	github.com/Microsoft/go-winio v0.6.1 // indirect
<<<<<<< HEAD
	github.com/VictoriaMetrics/metrics v1.33.0 // indirect
	github.com/alecthomas/units v0.0.0-20231202071711-9a357b53e9c9 // indirect
=======
	github.com/VictoriaMetrics/metrics v1.24.0 // indirect
	github.com/alecthomas/units v0.0.0-20211218093645-b94a6e3cc137 // indirect
>>>>>>> 2c4aff20
	github.com/andybalholm/brotli v1.1.0 // indirect
	github.com/cloudflare/golz4 v0.0.0-20150217214814-ef862a3cdc58 // indirect
	github.com/containerd/log v0.1.0 // indirect
	github.com/distribution/reference v0.5.0 // indirect
	github.com/docker/go-connections v0.5.0 // indirect
	github.com/docker/go-units v0.5.0 // indirect
	github.com/felixge/httpsnoop v1.0.4 // indirect
	github.com/go-logr/logr v1.4.1 // indirect
	github.com/go-logr/stdr v1.2.2 // indirect
	github.com/go-ole/go-ole v1.3.0 // indirect
	github.com/gogo/protobuf v1.3.2 // indirect
<<<<<<< HEAD
	github.com/klauspost/compress v1.17.7 // indirect
	github.com/lufia/plan9stats v0.0.0-20240226150601-1dcf7310316a // indirect
	github.com/mattn/go-colorable v0.1.13 // indirect
	github.com/mattn/go-isatty v0.0.20 // indirect
=======
	github.com/klauspost/compress v1.17.6 // indirect
	github.com/lufia/plan9stats v0.0.0-20211012122336-39d0f177ccd0 // indirect
	github.com/mattn/go-colorable v0.1.13 // indirect
	github.com/mattn/go-isatty v0.0.19 // indirect
	github.com/moby/docker-image-spec v1.3.1 // indirect
>>>>>>> 2c4aff20
	github.com/moby/term v0.5.0 // indirect
	github.com/morikuni/aec v1.0.0 // indirect
	github.com/opencontainers/go-digest v1.0.0 // indirect
	github.com/opencontainers/image-spec v1.1.0 // indirect
	github.com/power-devops/perfstat v0.0.0-20240221224432-82ca36839d55 // indirect
	github.com/sirupsen/logrus v1.9.3 // indirect
	github.com/tklauser/go-sysconf v0.3.13 // indirect
	github.com/tklauser/numcpus v0.7.0 // indirect
	github.com/valyala/bytebufferpool v1.0.0 // indirect
	github.com/valyala/fastrand v1.1.0 // indirect
	github.com/valyala/histogram v1.2.0 // indirect
	github.com/xhit/go-str2duration/v2 v2.1.0 // indirect
	github.com/yusufpapurcu/wmi v1.2.4 // indirect
	go.opentelemetry.io/contrib/instrumentation/net/http/otelhttp v0.49.0 // indirect
	go.opentelemetry.io/otel v1.24.0 // indirect
	go.opentelemetry.io/otel/exporters/otlp/otlptrace/otlptracehttp v1.24.0 // indirect
	go.opentelemetry.io/otel/metric v1.24.0 // indirect
	go.opentelemetry.io/otel/sdk v1.24.0 // indirect
	go.opentelemetry.io/otel/trace v1.24.0 // indirect
<<<<<<< HEAD
	golang.org/x/mod v0.15.0 // indirect
	golang.org/x/sys v0.17.0 // indirect
	golang.org/x/time v0.5.0 // indirect
	golang.org/x/tools v0.18.0 // indirect
=======
	golang.org/x/mod v0.11.0 // indirect
	golang.org/x/net v0.21.0 // indirect
	golang.org/x/sys v0.18.0 // indirect
	golang.org/x/time v0.3.0 // indirect
	golang.org/x/tools v0.7.0 // indirect
>>>>>>> 2c4aff20
	gopkg.in/check.v1 v1.0.0-20201130134442-10cb98267c6c // indirect
	gotest.tools/v3 v3.5.1 // indirect
)<|MERGE_RESOLUTION|>--- conflicted
+++ resolved
@@ -10,11 +10,7 @@
 	github.com/docker/docker v26.0.0+incompatible
 	github.com/pkg/errors v0.9.1
 	github.com/rs/zerolog v1.32.0
-<<<<<<< HEAD
-	github.com/shirou/gopsutil/v3 v3.24.1
-=======
 	github.com/shirou/gopsutil/v3 v3.24.3
->>>>>>> 2c4aff20
 	github.com/valyala/fasthttp v1.52.0
 	golang.org/x/sync v0.6.0
 	gopkg.in/yaml.v2 v2.4.0
@@ -22,13 +18,8 @@
 
 require (
 	github.com/Microsoft/go-winio v0.6.1 // indirect
-<<<<<<< HEAD
 	github.com/VictoriaMetrics/metrics v1.33.0 // indirect
 	github.com/alecthomas/units v0.0.0-20231202071711-9a357b53e9c9 // indirect
-=======
-	github.com/VictoriaMetrics/metrics v1.24.0 // indirect
-	github.com/alecthomas/units v0.0.0-20211218093645-b94a6e3cc137 // indirect
->>>>>>> 2c4aff20
 	github.com/andybalholm/brotli v1.1.0 // indirect
 	github.com/cloudflare/golz4 v0.0.0-20150217214814-ef862a3cdc58 // indirect
 	github.com/containerd/log v0.1.0 // indirect
@@ -40,18 +31,11 @@
 	github.com/go-logr/stdr v1.2.2 // indirect
 	github.com/go-ole/go-ole v1.3.0 // indirect
 	github.com/gogo/protobuf v1.3.2 // indirect
-<<<<<<< HEAD
 	github.com/klauspost/compress v1.17.7 // indirect
 	github.com/lufia/plan9stats v0.0.0-20240226150601-1dcf7310316a // indirect
 	github.com/mattn/go-colorable v0.1.13 // indirect
 	github.com/mattn/go-isatty v0.0.20 // indirect
-=======
-	github.com/klauspost/compress v1.17.6 // indirect
-	github.com/lufia/plan9stats v0.0.0-20211012122336-39d0f177ccd0 // indirect
-	github.com/mattn/go-colorable v0.1.13 // indirect
-	github.com/mattn/go-isatty v0.0.19 // indirect
 	github.com/moby/docker-image-spec v1.3.1 // indirect
->>>>>>> 2c4aff20
 	github.com/moby/term v0.5.0 // indirect
 	github.com/morikuni/aec v1.0.0 // indirect
 	github.com/opencontainers/go-digest v1.0.0 // indirect
@@ -71,18 +55,10 @@
 	go.opentelemetry.io/otel/metric v1.24.0 // indirect
 	go.opentelemetry.io/otel/sdk v1.24.0 // indirect
 	go.opentelemetry.io/otel/trace v1.24.0 // indirect
-<<<<<<< HEAD
 	golang.org/x/mod v0.15.0 // indirect
-	golang.org/x/sys v0.17.0 // indirect
+	golang.org/x/sys v0.18.0 // indirect
 	golang.org/x/time v0.5.0 // indirect
 	golang.org/x/tools v0.18.0 // indirect
-=======
-	golang.org/x/mod v0.11.0 // indirect
-	golang.org/x/net v0.21.0 // indirect
-	golang.org/x/sys v0.18.0 // indirect
-	golang.org/x/time v0.3.0 // indirect
-	golang.org/x/tools v0.7.0 // indirect
->>>>>>> 2c4aff20
 	gopkg.in/check.v1 v1.0.0-20201130134442-10cb98267c6c // indirect
 	gotest.tools/v3 v3.5.1 // indirect
 )
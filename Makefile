--- conflicted
+++ resolved
@@ -89,7 +89,6 @@
 
 export-all-to-file: ## export with provided password to file
 	./$(PMMD_BIN_NAME) export -v --dump-path $(DUMP_FILENAME) \
-<<<<<<< HEAD
 		--pmm-url=$(PMM_URL) --dump-core --dump-qan --pass somepass --pass-filepath pass.txt --click-house-url=$(CLICKHOUSE_URL)
 
 export-all-just-key: ## export with providedd password without logs
@@ -97,11 +96,6 @@
 		--pmm-url=$(PMM_URL) --dump-core --dump-qan --pass somepass --just-key --click-house-url=$(CLICKHOUSE_URL)
 
 export-all-no-encryption: ## export without encryption
-=======
-		--pmm-url=$(PMM_URL) --dump-core 
-
-export-ch:
->>>>>>> 4c38e944
 	./$(PMMD_BIN_NAME) export -v --dump-path $(DUMP_FILENAME) \
 		--pmm-url=$(PMM_URL) --dump-core --dump-qan --no-encryption --click-house-url=$(CLICKHOUSE_URL)
 

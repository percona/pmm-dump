--- conflicted
+++ resolved
@@ -15,11 +15,7 @@
 package deployment
 
 import (
-<<<<<<< HEAD
-	"context"
 	"fmt"
-=======
->>>>>>> 49f81b1e
 	"os"
 	"strconv"
 	"sync"

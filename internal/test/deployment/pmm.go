--- conflicted
+++ resolved
@@ -378,10 +378,6 @@
 
 	tCtx, cancel := context.WithTimeout(ctx, getTimeout)
 	defer cancel()
-<<<<<<< HEAD
-	if err := getUntilOk(tCtx, pmm.PMMURL()+"/v1/server/version"); err != nil && !errors.Is(err, io.EOF) {
-		return errors.Wrap(err, "failed to ping PMM")
-=======
 	if pkgUtil.CheckIsVer2(pmm.GetVersion()) {
 		if err := getUntilOk(tCtx, pmm.PMMURL()+"/v1/version"); err != nil && !errors.Is(err, io.EOF) {
 			return errors.Wrap(err, "failed to ping PMM")
@@ -390,7 +386,6 @@
 		if err := getUntilOk(tCtx, pmm.PMMURL()+"/v1/server/version"); err != nil && !errors.Is(err, io.EOF) {
 			return errors.Wrap(err, "failed to ping PMM")
 		}
->>>>>>> 4c38e944
 	}
 	return nil
 }

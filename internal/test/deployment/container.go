// Copyright 2023 Percona LLC
//
// Licensed under the Apache License, Version 2.0 (the "License");
// you may not use this file except in compliance with the License.
// You may obtain a copy of the License at
//
//     http://www.apache.org/licenses/LICENSE-2.0
//
// Unless required by applicable law or agreed to in writing, software
// distributed under the License is distributed on an "AS IS" BASIS,
// WITHOUT WARRANTIES OR CONDITIONS OF ANY KIND, either express or implied.
// See the License for the specific language governing permissions and
// limitations under the License.

package deployment

import (
	"context"
	"errors"
	"fmt"
	"io"
	"path/filepath"
	"strings"
	"time"

	"github.com/docker/docker/api/types/container"
	"github.com/docker/docker/api/types/mount"
	"github.com/docker/docker/api/types/network"
	"github.com/docker/docker/api/types/volume"
	"github.com/docker/docker/client"
	"github.com/docker/go-connections/nat"

	"pmm-dump/internal/test/util"
	pkgUtil "pmm-dump/pkg/util"
	"pmm-dump/pkg/victoriametrics"
)

const (
	defaultHTTPPortv2         = "80"
	defaultHTTPSPortv2        = "443"
	defaultHTTPPortv3         = "8080"
	defaultHTTPSPortv3        = "8443"
	defaultClickhousePort     = "9000"
	defaultClickhouseHTTPPort = "8123"

	defaultMongoPort = "27017"

	volumeSuffix = "-data"

	pmmClientMemoryLimit = 128 * 1024 * 1024
	pmmServerMemoryLimit = 2048 * 1024 * 1024
	mongoMemoryLimit     = 1024 * 1024 * 1024
)

const (
	execTimeout    = time.Second * 180
	getTimeout     = time.Second * 120
	inspectTimeout = time.Second * 20
)

func (pmm *PMM) CreatePMMServer(ctx context.Context, dockerCli *client.Client, networkID string) error {
	vol, err := dockerCli.VolumeCreate(ctx, volume.CreateOptions{
		Name: pmm.ServerContainerName() + volumeSuffix,
		Labels: map[string]string{
			PerconaLabel: pmm.testName,
		},
	})
	if err != nil {
		return fmt.Errorf("failed to create volume: %w", err)
	}

	mounts := []mount.Mount{
		{
			Type:   mount.TypeVolume,
			Source: vol.Name,
			Target: "/srv",
		},
	}

	var ports []string
	var env []string
	if pkgUtil.CheckVer(pmm.GetVersion(), "< 3.0.0") {
		ports = []string{defaultHTTPPortv2, defaultHTTPSPortv2, defaultClickhousePort, defaultClickhouseHTTPPort}
	} else {
		ports = []string{defaultHTTPPortv3, defaultHTTPSPortv3, defaultClickhousePort, defaultClickhouseHTTPPort}
	}
	id, err := pmm.createContainer(ctx, dockerCli, pmm.ServerContainerName(), pmm.ServerImage(), ports, env, mounts, networkID, nil, pmmServerMemoryLimit)
	if err != nil {
		return fmt.Errorf("failed to create container: %w", err)
	}

	pmm.setPMMServerContainerID(id)

	if err := pmm.SetServerPublishedPorts(ctx, dockerCli); err != nil {
		return fmt.Errorf("failed to set server published ports: %w", err)
	}

	tCtx, cancel := context.WithTimeout(ctx, getTimeout)
	defer cancel()

	pmm.Log("Ping VictoriaMetrics")
	pmmConfig, err := pkgUtil.GetPMMConfig(pmm.PMMURL(), "", "", nil)
	if err != nil {
		return errors.Wrap(err, "failed to get PMM config")
	}
	if err := getUntilOk(tCtx, pmmConfig.VictoriaMetricsURL+"/ready"); err != nil && !errors.Is(err, io.EOF) {
		return errors.Wrap(err, "failed to ping VM")
	}
	pmm.Log("VictoriaMetrics is ready")

	pmm.Log("Ping Clickhouse inside container before restart")
	if err := util.RetryOnError(tCtx, func() error {
		return pmm.Exec(ctx, pmm.ServerContainerName(), "curl", "-f", "http://127.0.0.1:8123/ping")
	}); err != nil {
		return errors.Wrap(err, "failed to ping clickhouse")
	}

	if err := pmm.Exec(ctx, pmm.ServerContainerName(), "sed", "-i", "s#<!-- <listen_host>0.0.0.0</listen_host> -->#<listen_host>0.0.0.0</listen_host>#g", "/etc/clickhouse-server/config.xml"); err != nil {
		return fmt.Errorf("failed to update clickhouse config: %w", err)
	}

	pmm.Log("Restarting Clickhouse after config change")
	if err := util.RetryOnError(tCtx, func() error {
		return pmm.Exec(ctx, pmm.ServerContainerName(), "supervisorctl", "restart", "clickhouse")
	}); err != nil {
		return fmt.Errorf("failed to restart clickhouse: %w", err)
	}

	pmm.Log("Ping Clickhouse inside container after restart")
	if err := util.RetryOnError(tCtx, func() error {
		return pmm.Exec(ctx, pmm.ServerContainerName(), "curl", "-f", "http://127.0.0.1:8123/ping")
	}); err != nil {
		return errors.Wrap(err, "failed to ping clickhouse")
	}

	pmm.Log("Ping Clickhouse with driver")
	tCtx, cancel = context.WithTimeout(ctx, getTimeout)
	defer cancel()
<<<<<<< HEAD

	if pkgUtil.CheckIsVer2(pmm.GetVersion()) {
		if err := getUntilOk(tCtx, pmm.PMMURL()+"/v1/version"); err != nil && !errors.Is(err, io.EOF) {
			return fmt.Errorf("failed to ping PMM: %w", err)
		}
	} else {
		if err := getUntilOk(tCtx, pmm.PMMURL()+"/v1/server/version"); err != nil && !errors.Is(err, io.EOF) {
			return fmt.Errorf("failed to ping PMM: %w", err)
		}
=======
	if err := util.RetryOnError(tCtx, func() error {
		return pmm.PingClickhouse(ctx)
	}); err != nil {
		return errors.Wrap(err, "failed to ping clickhouse")
>>>>>>> 49f81b1e
	}

	gc, err := pmm.NewClient()
	if err != nil {
		return fmt.Errorf("new client: %w", err)
	}

	pmmConfig, err = pkgUtil.GetPMMConfig(pmm.PMMURL(), "", "", nil)
	if err != nil {
		return fmt.Errorf("get pmm config: %w", err)
	}
	tCtx, cancel = context.WithTimeout(ctx, execTimeout)
	defer cancel()
	if err := util.RetryOnError(tCtx, func() error {
		return victoriametrics.ExportTestRequest(gc, pmmConfig.VictoriaMetricsURL)
	}); err != nil {
		return fmt.Errorf("failed to check victoriametrics: %w", err)
	}

	return nil
}

func (pmm *PMM) SetServerPublishedPorts(ctx context.Context, dockerCli *client.Client) error {
<<<<<<< HEAD
	container, err := dockerCli.ContainerInspect(ctx, *pmm.pmmServerContainerID)
	if err != nil {
		return fmt.Errorf("failed to inspect container: %w", err)
	}

	var httpPort, httpsPort, defaultHTTPPort, defaultHTTPSPort string
	if pkgUtil.CheckIsVer2(pmm.GetVersion()) {
=======
	var httpPort, httpsPort, defaultHTTPPort, defaultHTTPSPort, clickhousePort, clickhouseHTTPPort string
	if pkgUtil.CheckVer(pmm.GetVersion(), "< 3.0.0") {
>>>>>>> 49f81b1e
		defaultHTTPPort = defaultHTTPPortv2
		defaultHTTPSPort = defaultHTTPSPortv2
	} else {
		defaultHTTPPort = defaultHTTPPortv3
		defaultHTTPSPort = defaultHTTPSPortv3
	}
<<<<<<< HEAD
	httpPort, err = getPublishedPort(container, defaultHTTPPort)
	if err != nil {
		return fmt.Errorf("failed to get published http port: %w", err)
	}
	httpsPort, err = getPublishedPort(container, defaultHTTPSPort)
	if err != nil {
		return fmt.Errorf("failed to get published https port: %w", err)
	}
	clickhousePort, err := getPublishedPort(container, defaultClickhousePort)
	if err != nil {
		return fmt.Errorf("failed to get published clickhouse port: %w", err)
	}
	clickhouseHTTPPort, err := getPublishedPort(container, defaultClickhouseHTTPPort)
	if err != nil {
		return fmt.Errorf("failed to get published clickhouse http port: %w", err)
=======
	tCtx, cancel := context.WithTimeout(ctx, inspectTimeout)
	defer cancel()
	if err := util.RetryOnError(tCtx, func() error {
		container, err := dockerCli.ContainerInspect(ctx, *pmm.pmmServerContainerID)
		if err != nil {
			return errors.Wrap(err, "failed to inspect container")
		}
		httpPort, err = getPublishedPort(container, defaultHTTPPort)
		if err != nil {
			return errors.Wrap(err, "failed to get published http port")
		}
		httpsPort, err = getPublishedPort(container, defaultHTTPSPort)
		if err != nil {
			return errors.Wrap(err, "failed to get published https port")
		}
		clickhousePort, err = getPublishedPort(container, defaultClickhousePort)
		if err != nil {
			return errors.Wrap(err, "failed to get published clickhouse port")
		}
		clickhouseHTTPPort, err = getPublishedPort(container, defaultClickhouseHTTPPort)
		if err != nil {
			return errors.Wrap(err, "failed to get published clickhouse http port")
		}
		return nil
	}); err != nil {
		return err
>>>>>>> 49f81b1e
	}
	pmm.setPorts(httpPort, httpsPort, clickhousePort, clickhouseHTTPPort)
	return nil
}

func getPublishedPort(container container.InspectResponse, port string) (string, error) {
	portMap := container.NetworkSettings.Ports
	natPort, err := nat.NewPort("tcp", port)
	if err != nil {
		return "", err
	}
	publishedPorts, ok := portMap[natPort]
	if !ok || len(publishedPorts) == 0 {
		return "", errors.New("port " + port + " is not published")
	}
	return publishedPorts[0].HostPort, nil
}

func (pmm *PMM) CreatePMMClient(ctx context.Context, dockerCli *client.Client, networkID string) error {
	var port string
	if pkgUtil.CheckVer(pmm.GetVersion(), "< 3.0.0") {
		port = "443"
	} else {
		port = "8443"
	}
	envs := []string{
		"PMM_AGENT_CONFIG_FILE=config/pmm-agent.yaml",
		"PMM_AGENT_SERVER_USERNAME=admin",
		"PMM_AGENT_SERVER_PASSWORD=admin",
		"PMM_AGENT_SERVER_ADDRESS=" + pmm.ServerContainerName() + ":" + port,
		"PMM_AGENT_SERVER_INSECURE_TLS=1",
		"PMM_AGENT_SETUP=1",
		"PMM_AGENT_SETUP_FORCE=true",
	}
	vol, err := dockerCli.VolumeCreate(ctx, volume.CreateOptions{
		Name: pmm.ClientContainerName() + volumeSuffix,
		Labels: map[string]string{
			PerconaLabel: pmm.testName,
		},
	})
	if err != nil {
		return fmt.Errorf("failed to create volume: %w", err)
	}
	mounts := []mount.Mount{
		{
			Type:   mount.TypeVolume,
			Source: vol.Name,
			Target: "/srv",
		},
	}
	_, err = pmm.createContainer(ctx, dockerCli, pmm.ClientContainerName(), pmm.ClientImage(), nil, envs, mounts, networkID, nil, pmmClientMemoryLimit)
	if err != nil {
		return fmt.Errorf("failed to create container: %w", err)
	}

	tCtx, cancel := context.WithTimeout(ctx, execTimeout)
	defer cancel()
	if err := util.RetryOnError(tCtx, func() error {
		err = pmm.Exec(ctx, pmm.ClientContainerName(), "pmm-admin", "status")
		if err != nil {
			if strings.Contains(err.Error(), "is not running") {
				time.Sleep(5 * time.Second) //nolint:mnd
				err := dockerCli.ContainerStart(ctx, pmm.ClientContainerName(), container.StartOptions{})
				if err != nil {
					pmm.Log("failed to start container", err)
				}
			}
			return fmt.Errorf("failed to exec: %w", err)
		}
		return nil
	}); err != nil {
		return fmt.Errorf("failed to check pmm-admin status: %w", err)
	}

	return nil
}

func (pmm *PMM) CreateMongo(ctx context.Context, dockerCli *client.Client, networkID string) error {
	const mongoPort = "27017"
	ports := []string{mongoPort}

	envs := []string{
		"MONGO_INITDB_DATABASE=admin",
		"MONGO_INITDB_ROOT_USERNAME=admin",
		"MONGO_INITDB_ROOT_PASSWORD=admin",
	}
	vol, err := dockerCli.VolumeCreate(ctx, volume.CreateOptions{
		Name: pmm.MongoContainerName() + volumeSuffix,
		Labels: map[string]string{
			PerconaLabel: pmm.testName,
		},
	})
	if err != nil {
		return fmt.Errorf("failed to create volume: %w", err)
	}
	mounts := []mount.Mount{
		{
			Type:   mount.TypeVolume,
			Source: vol.Name,
			Target: "/data/db",
		},
		{
			Type:     mount.TypeBind,
			Source:   filepath.Join(util.RepoPath, "setup", "mongo", "init.js"),
			Target:   "/docker-entrypoint-initdb.d/init.js",
			ReadOnly: true,
		},
		{
			Type:   mount.TypeBind,
			Source: filepath.Join(util.RepoPath, "setup", "mongo", "mongod.conf"),
			Target: "/etc/mongod.conf",
		},
	}

	cmd := []string{"--config", "/etc/mongod.conf"}

	id, err := pmm.createContainer(ctx, dockerCli, pmm.MongoContainerName(), pmm.MongoImage(), ports, envs, mounts, networkID, cmd, mongoMemoryLimit)
	if err != nil {
		return fmt.Errorf("failed to create container: %w", err)
	}
	pmm.setMongoContainerID(id)

	if err := pmm.SetMongoPublishedPorts(ctx, dockerCli); err != nil {
		return fmt.Errorf("failed to set mongo published ports: %w", err)
	}
	return nil
}

func (pmm *PMM) SetMongoPublishedPorts(ctx context.Context, dockerCli *client.Client) error {
<<<<<<< HEAD
	container, err := dockerCli.ContainerInspect(ctx, *pmm.mongoContainerID)
	if err != nil {
		return fmt.Errorf("failed to inspect container: %w", err)
	}

	mongoPort, err := getPublishedPort(container, defaultMongoPort)
	if err != nil {
		return fmt.Errorf("failed to get published mongo port: %w", err)
=======
	var mongoPort string
	tCtx, cancel := context.WithTimeout(ctx, inspectTimeout)
	defer cancel()
	if err := util.RetryOnError(tCtx, func() error {
		container, err := dockerCli.ContainerInspect(ctx, *pmm.mongoContainerID)
		if err != nil {
			return errors.Wrap(err, "failed to inspect container")
		}

		mongoPort, err = getPublishedPort(container, defaultMongoPort)
		if err != nil {
			return errors.Wrap(err, "failed to get published mongo port")
		}
		return nil
	}); err != nil {
		return err
>>>>>>> 49f81b1e
	}
	pmm.setMongoPort(mongoPort)

	return nil
}

func (pmm *PMM) createContainer(ctx context.Context,
	dockerCli *client.Client,
	name,
	image string,
	ports []string,
	env []string,
	mounts []mount.Mount,
	networkid string,
	cmd []string,
	memoryLimit int64,
) (string, error) {
	containerConfig := &container.Config{
		Cmd:   cmd,
		Image: image,
		Labels: map[string]string{
			PerconaLabel: pmm.testName,
		},
		ExposedPorts: make(map[nat.Port]struct{}),
		Env:          env,
		AttachStdout: true,
		AttachStderr: true,
	}

	s := nat.PortMap{}
	for _, port := range ports {
		containerPort, err := nat.NewPort("tcp", port)
		if err != nil {
			return "", err
		}
		containerConfig.ExposedPorts[containerPort] = struct{}{}
		s[containerPort] = []nat.PortBinding{{HostIP: "0.0.0.0"}}
	}

	hostConfig := &container.HostConfig{
		NetworkMode:     container.NetworkMode(pmm.NetworkName()),
		Mounts:          mounts,
		PublishAllPorts: true,
		Resources: container.Resources{
			Memory: memoryLimit,
		},
		PortBindings: s,
	}

	networkConfig := &network.NetworkingConfig{
		EndpointsConfig: map[string]*network.EndpointSettings{
			pmm.NetworkName(): {
				Aliases:   []string{name},
				NetworkID: networkid,
			},
		},
	}

	resp, err := dockerCli.ContainerCreate(ctx, containerConfig, hostConfig, networkConfig, nil, name)
	if err != nil {
		return "", fmt.Errorf("failed to create container: %w", err)
	}

	if err := dockerCli.ContainerStart(ctx, resp.ID, container.StartOptions{}); err != nil {
		return "", fmt.Errorf("failed to start container: %w", err)
	}

	return resp.ID, nil
}<|MERGE_RESOLUTION|>--- conflicted
+++ resolved
@@ -101,10 +101,10 @@
 	pmm.Log("Ping VictoriaMetrics")
 	pmmConfig, err := pkgUtil.GetPMMConfig(pmm.PMMURL(), "", "", nil)
 	if err != nil {
-		return errors.Wrap(err, "failed to get PMM config")
+		return fmt.Errorf("failed to get PMM config: %w", err)
 	}
 	if err := getUntilOk(tCtx, pmmConfig.VictoriaMetricsURL+"/ready"); err != nil && !errors.Is(err, io.EOF) {
-		return errors.Wrap(err, "failed to ping VM")
+		return fmt.Errorf("failed to ping VM: %w", err)
 	}
 	pmm.Log("VictoriaMetrics is ready")
 
@@ -112,7 +112,7 @@
 	if err := util.RetryOnError(tCtx, func() error {
 		return pmm.Exec(ctx, pmm.ServerContainerName(), "curl", "-f", "http://127.0.0.1:8123/ping")
 	}); err != nil {
-		return errors.Wrap(err, "failed to ping clickhouse")
+		return fmt.Errorf("failed to ping clickhouse: %w", err)
 	}
 
 	if err := pmm.Exec(ctx, pmm.ServerContainerName(), "sed", "-i", "s#<!-- <listen_host>0.0.0.0</listen_host> -->#<listen_host>0.0.0.0</listen_host>#g", "/etc/clickhouse-server/config.xml"); err != nil {
@@ -130,28 +130,16 @@
 	if err := util.RetryOnError(tCtx, func() error {
 		return pmm.Exec(ctx, pmm.ServerContainerName(), "curl", "-f", "http://127.0.0.1:8123/ping")
 	}); err != nil {
-		return errors.Wrap(err, "failed to ping clickhouse")
+		return fmt.Errorf("failed to ping clickhouse: %w", err)
 	}
 
 	pmm.Log("Ping Clickhouse with driver")
 	tCtx, cancel = context.WithTimeout(ctx, getTimeout)
 	defer cancel()
-<<<<<<< HEAD
-
-	if pkgUtil.CheckIsVer2(pmm.GetVersion()) {
-		if err := getUntilOk(tCtx, pmm.PMMURL()+"/v1/version"); err != nil && !errors.Is(err, io.EOF) {
-			return fmt.Errorf("failed to ping PMM: %w", err)
-		}
-	} else {
-		if err := getUntilOk(tCtx, pmm.PMMURL()+"/v1/server/version"); err != nil && !errors.Is(err, io.EOF) {
-			return fmt.Errorf("failed to ping PMM: %w", err)
-		}
-=======
 	if err := util.RetryOnError(tCtx, func() error {
 		return pmm.PingClickhouse(ctx)
 	}); err != nil {
-		return errors.Wrap(err, "failed to ping clickhouse")
->>>>>>> 49f81b1e
+		return fmt.Errorf("failed to ping clickhouse: %w", err)
 	}
 
 	gc, err := pmm.NewClient()
@@ -175,68 +163,40 @@
 }
 
 func (pmm *PMM) SetServerPublishedPorts(ctx context.Context, dockerCli *client.Client) error {
-<<<<<<< HEAD
-	container, err := dockerCli.ContainerInspect(ctx, *pmm.pmmServerContainerID)
-	if err != nil {
-		return fmt.Errorf("failed to inspect container: %w", err)
-	}
-
-	var httpPort, httpsPort, defaultHTTPPort, defaultHTTPSPort string
-	if pkgUtil.CheckIsVer2(pmm.GetVersion()) {
-=======
 	var httpPort, httpsPort, defaultHTTPPort, defaultHTTPSPort, clickhousePort, clickhouseHTTPPort string
 	if pkgUtil.CheckVer(pmm.GetVersion(), "< 3.0.0") {
->>>>>>> 49f81b1e
 		defaultHTTPPort = defaultHTTPPortv2
 		defaultHTTPSPort = defaultHTTPSPortv2
 	} else {
 		defaultHTTPPort = defaultHTTPPortv3
 		defaultHTTPSPort = defaultHTTPSPortv3
 	}
-<<<<<<< HEAD
-	httpPort, err = getPublishedPort(container, defaultHTTPPort)
-	if err != nil {
-		return fmt.Errorf("failed to get published http port: %w", err)
-	}
-	httpsPort, err = getPublishedPort(container, defaultHTTPSPort)
-	if err != nil {
-		return fmt.Errorf("failed to get published https port: %w", err)
-	}
-	clickhousePort, err := getPublishedPort(container, defaultClickhousePort)
-	if err != nil {
-		return fmt.Errorf("failed to get published clickhouse port: %w", err)
-	}
-	clickhouseHTTPPort, err := getPublishedPort(container, defaultClickhouseHTTPPort)
-	if err != nil {
-		return fmt.Errorf("failed to get published clickhouse http port: %w", err)
-=======
 	tCtx, cancel := context.WithTimeout(ctx, inspectTimeout)
 	defer cancel()
 	if err := util.RetryOnError(tCtx, func() error {
 		container, err := dockerCli.ContainerInspect(ctx, *pmm.pmmServerContainerID)
 		if err != nil {
-			return errors.Wrap(err, "failed to inspect container")
+			return fmt.Errorf("failed to inspect container: %w", err)
 		}
 		httpPort, err = getPublishedPort(container, defaultHTTPPort)
 		if err != nil {
-			return errors.Wrap(err, "failed to get published http port")
+			return fmt.Errorf("failed to get published http port: %w", err)
 		}
 		httpsPort, err = getPublishedPort(container, defaultHTTPSPort)
 		if err != nil {
-			return errors.Wrap(err, "failed to get published https port")
+			return fmt.Errorf("failed to get published https port: %w", err)
 		}
 		clickhousePort, err = getPublishedPort(container, defaultClickhousePort)
 		if err != nil {
-			return errors.Wrap(err, "failed to get published clickhouse port")
+			return fmt.Errorf("failed to get published clickhouse port: %w", err)
 		}
 		clickhouseHTTPPort, err = getPublishedPort(container, defaultClickhouseHTTPPort)
 		if err != nil {
-			return errors.Wrap(err, "failed to get published clickhouse http port")
+			return fmt.Errorf("failed to get published clickhouse http port: %w", err)
 		}
 		return nil
 	}); err != nil {
 		return err
->>>>>>> 49f81b1e
 	}
 	pmm.setPorts(httpPort, httpsPort, clickhousePort, clickhouseHTTPPort)
 	return nil
@@ -366,33 +326,22 @@
 }
 
 func (pmm *PMM) SetMongoPublishedPorts(ctx context.Context, dockerCli *client.Client) error {
-<<<<<<< HEAD
-	container, err := dockerCli.ContainerInspect(ctx, *pmm.mongoContainerID)
-	if err != nil {
-		return fmt.Errorf("failed to inspect container: %w", err)
-	}
-
-	mongoPort, err := getPublishedPort(container, defaultMongoPort)
-	if err != nil {
-		return fmt.Errorf("failed to get published mongo port: %w", err)
-=======
 	var mongoPort string
 	tCtx, cancel := context.WithTimeout(ctx, inspectTimeout)
 	defer cancel()
 	if err := util.RetryOnError(tCtx, func() error {
 		container, err := dockerCli.ContainerInspect(ctx, *pmm.mongoContainerID)
 		if err != nil {
-			return errors.Wrap(err, "failed to inspect container")
+			return fmt.Errorf("failed to inspect container: %w", err)
 		}
 
 		mongoPort, err = getPublishedPort(container, defaultMongoPort)
 		if err != nil {
-			return errors.Wrap(err, "failed to get published mongo port")
+			return fmt.Errorf("failed to get published mongo port: %w", err)
 		}
 		return nil
 	}); err != nil {
 		return err
->>>>>>> 49f81b1e
 	}
 	pmm.setMongoPort(mongoPort)
 

// Copyright 2023 Percona LLC
//
// Licensed under the Apache License, Version 2.0 (the "License");
// you may not use this file except in compliance with the License.
// You may obtain a copy of the License at
//
//     http://www.apache.org/licenses/LICENSE-2.0
//
// Unless required by applicable law or agreed to in writing, software
// distributed under the License is distributed on an "AS IS" BASIS,
// WITHOUT WARRANTIES OR CONDITIONS OF ANY KIND, either express or implied.
// See the License for the specific language governing permissions and
// limitations under the License.

package deployment

import (
	"context"
	"io"
	"path/filepath"
	"strings"
	"time"

	"github.com/docker/docker/api/types/container"
	"github.com/docker/docker/api/types/mount"
	"github.com/docker/docker/api/types/network"
	"github.com/docker/docker/api/types/volume"
	"github.com/docker/docker/client"
	"github.com/docker/go-connections/nat"
	"github.com/pkg/errors"

	"pmm-dump/internal/test/util"
	pkgUtil "pmm-dump/pkg/util"
	"pmm-dump/pkg/victoriametrics"
)

const (
<<<<<<< HEAD
	defaultHTTPPort           = "8080"
	defaultHTTPSPort          = "8443"
=======
	defaultHTTPPortv2         = "80"
	defaultHTTPSPortv2        = "443"
	defaultHTTPPortv3         = "8080"
	defaultHTTPSPortv3        = "8443"
>>>>>>> 4c38e944
	defaultClickhousePort     = "9000"
	defaultClickhouseHTTPPort = "8123"

	defaultMongoPort = "27017"

	volumeSuffix = "-data"

	pmmClientMemoryLimit = 128 * 1024 * 1024
	pmmServerMemoryLimit = 2048 * 1024 * 1024
	mongoMemoryLimit     = 1024 * 1024 * 1024
)

const (
	execTimeout = time.Second * 180
	getTimeout  = time.Second * 120
)

func (pmm *PMM) CreatePMMServer(ctx context.Context, dockerCli *client.Client, networkID string) error {
	vol, err := dockerCli.VolumeCreate(ctx, volume.CreateOptions{
		Name: pmm.ServerContainerName() + volumeSuffix,
		Labels: map[string]string{
			PerconaLabel: pmm.testName,
		},
	})
	if err != nil {
		return errors.Wrap(err, "failed to create volume")
	}

	mounts := []mount.Mount{
		{
			Type:   mount.TypeVolume,
			Source: vol.Name,
			Target: "/srv",
		},
	}

	var ports []string
	if pkgUtil.CheckIsVer2(pmm.GetVersion()) {
		ports = []string{defaultHTTPPortv2, defaultHTTPSPortv2, defaultClickhousePort, defaultClickhouseHTTPPort}
	} else {
		ports = []string{defaultHTTPPortv3, defaultHTTPSPortv3, defaultClickhousePort, defaultClickhouseHTTPPort}
	}
	id, err := pmm.createContainer(ctx, dockerCli, pmm.ServerContainerName(), pmm.ServerImage(), ports, nil, mounts, networkID, nil, pmmServerMemoryLimit)
	if err != nil {
		return errors.Wrap(err, "failed to create container")
	}

	pmm.setPMMServerContainerID(id)

	if err := pmm.SetServerPublishedPorts(ctx, dockerCli); err != nil {
		return errors.Wrap(err, "failed to set server published ports")
	}

	tCtx, cancel := context.WithTimeout(ctx, getTimeout)
	defer cancel()

	pmm.Log("Ping VictoriaMetrics")
	pmmConfig, err := pkgUtil.GetPMMConfig(pmm.PMMURL(), "", "")
	if err != nil {
		return errors.Wrap(err, "failed to get PMM config")
	}
	if err := getUntilOk(tCtx, pmmConfig.VictoriaMetricsURL+"/ready"); err != nil && !errors.Is(err, io.EOF) {
		return errors.Wrap(err, "failed to ping VM")
	}
	pmm.Log("VictoriaMetrics is ready")

	pmm.Log("Ping Clickhouse inside container before restart")
	if err := util.RetryOnError(tCtx, func() error {
		return pmm.Exec(ctx, pmm.ServerContainerName(), "curl", "-f", "http://127.0.0.1:8123/ping")
	}); err != nil {
		return errors.Wrap(err, "failed to ping clickhouse")
	}

	if err := pmm.Exec(ctx, pmm.ServerContainerName(), "sed", "-i", "s#<!-- <listen_host>0.0.0.0</listen_host> -->#<listen_host>0.0.0.0</listen_host>#g", "/etc/clickhouse-server/config.xml"); err != nil {
		return errors.Wrap(err, "failed to update clickhouse config")
	}

	pmm.Log("Restarting Clickhouse after config change")
	if err := util.RetryOnError(tCtx, func() error {
		return pmm.Exec(ctx, pmm.ServerContainerName(), "supervisorctl", "restart", "clickhouse")
	}); err != nil {
		return errors.Wrap(err, "failed to restart clickhouse")
	}

	pmm.Log("Ping Clickhouse inside container after restart")
	if err := util.RetryOnError(tCtx, func() error {
		return pmm.Exec(ctx, pmm.ServerContainerName(), "curl", "-f", "http://127.0.0.1:8123/ping")
	}); err != nil {
		return errors.Wrap(err, "failed to ping clickhouse")
	}

	pmm.Log("Ping Clickhouse with driver")
	tCtx, cancel = context.WithTimeout(ctx, getTimeout)
	defer cancel()
<<<<<<< HEAD
	if err := getUntilOk(tCtx, pmm.PMMURL()+"/v1/server/version"); err != nil && !errors.Is(err, io.EOF) {
		return errors.Wrap(err, "failed to ping PMM")
=======
	if err := util.RetryOnError(tCtx, func() error {
		return pmm.PingClickhouse(ctx)
	}); err != nil {
		return errors.Wrap(err, "failed to ping clickhouse")
>>>>>>> 4c38e944
	}

	gc, err := pmm.NewClient()
	if err != nil {
		return errors.Wrap(err, "new client")
	}

	pmmConfig, err = pkgUtil.GetPMMConfig(pmm.PMMURL(), "", "")
	if err != nil {
		return errors.Wrap(err, "get pmm config")
	}
	tCtx, cancel = context.WithTimeout(ctx, execTimeout)
	defer cancel()
	if err := util.RetryOnError(tCtx, func() error {
		return victoriametrics.ExportTestRequest(gc, pmmConfig.VictoriaMetricsURL)
	}); err != nil {
		return errors.Wrap(err, "failed to check victoriametrics")
	}

	return nil
}

func (pmm *PMM) SetServerPublishedPorts(ctx context.Context, dockerCli *client.Client) error {
	container, err := dockerCli.ContainerInspect(ctx, *pmm.pmmServerContainerID)
	if err != nil {
		return errors.Wrap(err, "failed to inspect container")
	}

	var httpPort, httpsPort, defaultHTTPPort, defaultHTTPSPort string
	if pkgUtil.CheckIsVer2(pmm.GetVersion()) {
		defaultHTTPPort = defaultHTTPPortv2
		defaultHTTPSPort = defaultHTTPSPortv2
	} else {
		defaultHTTPPort = defaultHTTPPortv3
		defaultHTTPSPort = defaultHTTPSPortv3
	}
	httpPort, err = getPublishedPort(container, defaultHTTPPort)
	if err != nil {
		return errors.Wrap(err, "failed to get published http port")
	}
	httpsPort, err = getPublishedPort(container, defaultHTTPSPort)
	if err != nil {
		return errors.Wrap(err, "failed to get published https port")
	}
	clickhousePort, err := getPublishedPort(container, defaultClickhousePort)
	if err != nil {
		return errors.Wrap(err, "failed to get published clickhouse port")
	}
	clickhouseHTTPPort, err := getPublishedPort(container, defaultClickhouseHTTPPort)
	if err != nil {
		return errors.Wrap(err, "failed to get published clickhouse http port")
	}
	pmm.setPorts(httpPort, httpsPort, clickhousePort, clickhouseHTTPPort)
	return nil
}

func getPublishedPort(container container.InspectResponse, port string) (string, error) {
	portMap := container.NetworkSettings.Ports
	natPort, err := nat.NewPort("tcp", port)
	if err != nil {
		return "", err
	}
	publishedPorts, ok := portMap[natPort]
	if !ok || len(publishedPorts) == 0 {
		return "", errors.New("port " + port + " is not published")
	}
	return publishedPorts[0].HostPort, nil
}

func (pmm *PMM) CreatePMMClient(ctx context.Context, dockerCli *client.Client, networkID string) error {
	var port string
	if pkgUtil.CheckIsVer2(pmm.GetVersion()) {
		port = "443"
	} else {
		port = "8443"
	}
	envs := []string{
		"PMM_AGENT_CONFIG_FILE=config/pmm-agent.yaml",
		"PMM_AGENT_SERVER_USERNAME=admin",
		"PMM_AGENT_SERVER_PASSWORD=admin",
<<<<<<< HEAD
		"PMM_AGENT_SERVER_ADDRESS=" + pmm.ServerContainerName() + ":8443",
=======
		"PMM_AGENT_SERVER_ADDRESS=" + pmm.ServerContainerName() + ":" + port,
>>>>>>> 4c38e944
		"PMM_AGENT_SERVER_INSECURE_TLS=1",
		"PMM_AGENT_SETUP=1",
		"PMM_AGENT_SETUP_FORCE=true",
	}
	vol, err := dockerCli.VolumeCreate(ctx, volume.CreateOptions{
		Name: pmm.ClientContainerName() + volumeSuffix,
		Labels: map[string]string{
			PerconaLabel: pmm.testName,
		},
	})
	if err != nil {
		return errors.Wrap(err, "failed to create volume")
	}
	mounts := []mount.Mount{
		{
			Type:   mount.TypeVolume,
			Source: vol.Name,
			Target: "/srv",
		},
	}
	_, err = pmm.createContainer(ctx, dockerCli, pmm.ClientContainerName(), pmm.ClientImage(), nil, envs, mounts, networkID, nil, pmmClientMemoryLimit)
	if err != nil {
		return errors.Wrap(err, "failed to create container")
	}

	tCtx, cancel := context.WithTimeout(ctx, execTimeout)
	defer cancel()
	if err := util.RetryOnError(tCtx, func() error {
		err = pmm.Exec(ctx, pmm.ClientContainerName(), "pmm-admin", "status")
		if err != nil {
			if strings.Contains(err.Error(), "is not running") {
				time.Sleep(5 * time.Second) //nolint:mnd
				err := dockerCli.ContainerStart(ctx, pmm.ClientContainerName(), container.StartOptions{})
				if err != nil {
					pmm.Log("failed to start container", err)
				}
			}
			return errors.Wrap(err, "failed to exec")
		}
		return nil
	}); err != nil {
		return errors.Wrap(err, "failed to check pmm-admin status")
	}

	return nil
}

func (pmm *PMM) CreateMongo(ctx context.Context, dockerCli *client.Client, networkID string) error {
	const mongoPort = "27017"
	ports := []string{mongoPort}

	envs := []string{
		"MONGO_INITDB_DATABASE=admin",
		"MONGO_INITDB_ROOT_USERNAME=admin",
		"MONGO_INITDB_ROOT_PASSWORD=admin",
	}
	vol, err := dockerCli.VolumeCreate(ctx, volume.CreateOptions{
		Name: pmm.MongoContainerName() + volumeSuffix,
		Labels: map[string]string{
			PerconaLabel: pmm.testName,
		},
	})
	if err != nil {
		return errors.Wrap(err, "failed to create volume")
	}
	mounts := []mount.Mount{
		{
			Type:   mount.TypeVolume,
			Source: vol.Name,
			Target: "/data/db",
		},
		{
			Type:     mount.TypeBind,
			Source:   filepath.Join(util.RepoPath, "setup", "mongo", "init.js"),
			Target:   "/docker-entrypoint-initdb.d/init.js",
			ReadOnly: true,
		},
		{
			Type:   mount.TypeBind,
			Source: filepath.Join(util.RepoPath, "setup", "mongo", "mongod.conf"),
			Target: "/etc/mongod.conf",
		},
	}

	cmd := []string{"--config", "/etc/mongod.conf"}

	id, err := pmm.createContainer(ctx, dockerCli, pmm.MongoContainerName(), pmm.MongoImage(), ports, envs, mounts, networkID, cmd, mongoMemoryLimit)
	if err != nil {
		return errors.Wrap(err, "failed to create container")
	}
	pmm.setMongoContainerID(id)

	if err := pmm.SetMongoPublishedPorts(ctx, dockerCli); err != nil {
		return errors.Wrap(err, "failed to set mongo published ports")
	}
	return nil
}

func (pmm *PMM) SetMongoPublishedPorts(ctx context.Context, dockerCli *client.Client) error {
	container, err := dockerCli.ContainerInspect(ctx, *pmm.mongoContainerID)
	if err != nil {
		return errors.Wrap(err, "failed to inspect container")
	}

	mongoPort, err := getPublishedPort(container, defaultMongoPort)
	if err != nil {
		return errors.Wrap(err, "failed to get published mongo port")
	}
	pmm.setMongoPort(mongoPort)

	return nil
}

func (pmm *PMM) createContainer(ctx context.Context,
	dockerCli *client.Client,
	name,
	image string,
	ports []string,
	env []string,
	mounts []mount.Mount,
	networkid string,
	cmd []string,
	memoryLimit int64,
) (string, error) {
	containerConfig := &container.Config{
		Cmd:   cmd,
		Image: image,
		Labels: map[string]string{
			PerconaLabel: pmm.testName,
		},
		ExposedPorts: make(map[nat.Port]struct{}),
		Env:          env,
		AttachStdout: true,
		AttachStderr: true,
	}

	s := nat.PortMap{}
	for _, port := range ports {
		containerPort, err := nat.NewPort("tcp", port)
		if err != nil {
			return "", err
		}
		containerConfig.ExposedPorts[containerPort] = struct{}{}
		s[containerPort] = []nat.PortBinding{{HostIP: "0.0.0.0"}}
	}

	hostConfig := &container.HostConfig{
		NetworkMode:     container.NetworkMode(pmm.NetworkName()),
		Mounts:          mounts,
		PublishAllPorts: true,
		Resources: container.Resources{
			Memory: memoryLimit,
		},
		PortBindings: s,
	}

	networkConfig := &network.NetworkingConfig{
		EndpointsConfig: map[string]*network.EndpointSettings{
			pmm.NetworkName(): {
				Aliases:   []string{name},
				NetworkID: networkid,
			},
		},
	}

	resp, err := dockerCli.ContainerCreate(ctx, containerConfig, hostConfig, networkConfig, nil, name)
	if err != nil {
		return "", errors.Wrap(err, "failed to create container")
	}

	if err := dockerCli.ContainerStart(ctx, resp.ID, container.StartOptions{}); err != nil {
		return "", errors.Wrap(err, "failed to start container")
	}

	return resp.ID, nil
}<|MERGE_RESOLUTION|>--- conflicted
+++ resolved
@@ -35,15 +35,10 @@
 )
 
 const (
-<<<<<<< HEAD
-	defaultHTTPPort           = "8080"
-	defaultHTTPSPort          = "8443"
-=======
 	defaultHTTPPortv2         = "80"
 	defaultHTTPSPortv2        = "443"
 	defaultHTTPPortv3         = "8080"
 	defaultHTTPSPortv3        = "8443"
->>>>>>> 4c38e944
 	defaultClickhousePort     = "9000"
 	defaultClickhouseHTTPPort = "8123"
 
@@ -138,15 +133,10 @@
 	pmm.Log("Ping Clickhouse with driver")
 	tCtx, cancel = context.WithTimeout(ctx, getTimeout)
 	defer cancel()
-<<<<<<< HEAD
-	if err := getUntilOk(tCtx, pmm.PMMURL()+"/v1/server/version"); err != nil && !errors.Is(err, io.EOF) {
-		return errors.Wrap(err, "failed to ping PMM")
-=======
 	if err := util.RetryOnError(tCtx, func() error {
 		return pmm.PingClickhouse(ctx)
 	}); err != nil {
 		return errors.Wrap(err, "failed to ping clickhouse")
->>>>>>> 4c38e944
 	}
 
 	gc, err := pmm.NewClient()
@@ -227,11 +217,7 @@
 		"PMM_AGENT_CONFIG_FILE=config/pmm-agent.yaml",
 		"PMM_AGENT_SERVER_USERNAME=admin",
 		"PMM_AGENT_SERVER_PASSWORD=admin",
-<<<<<<< HEAD
-		"PMM_AGENT_SERVER_ADDRESS=" + pmm.ServerContainerName() + ":8443",
-=======
 		"PMM_AGENT_SERVER_ADDRESS=" + pmm.ServerContainerName() + ":" + port,
->>>>>>> 4c38e944
 		"PMM_AGENT_SERVER_INSECURE_TLS=1",
 		"PMM_AGENT_SETUP=1",
 		"PMM_AGENT_SETUP_FORCE=true",

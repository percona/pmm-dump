--- conflicted
+++ resolved
@@ -84,11 +84,7 @@
 	} else {
 		ports = []string{defaultHTTPPortv3, defaultHTTPSPortv3, defaultClickhousePort, defaultClickhouseHTTPPort}
 	}
-<<<<<<< HEAD
-	id, err := pmm.createContainer(ctx, dockerCli, pmm.ServerContainerName(), pmm.ServerImage(), ports, nil, mounts, nil, networkID, nil, pmmServerMemoryLimit)
-=======
-	id, err := pmm.createContainer(ctx, dockerCli, pmm.ServerContainerName(), pmm.ServerImage(), ports, env, mounts, networkID, nil, pmmServerMemoryLimit)
->>>>>>> bfa3f38b
+	id, err := pmm.createContainer(ctx, dockerCli, pmm.ServerContainerName(), pmm.ServerImage(), ports, env, mounts, nil, networkID, nil, pmmServerMemoryLimit)
 	if err != nil {
 		return fmt.Errorf("failed to create container: %w", err)
 	}
@@ -103,17 +99,11 @@
 	defer cancel()
 
 	if err := getUntilOk(tCtx, pmm.PMMURL()+"/ping"); err != nil && !errors.Is(err, io.EOF) {
-		return errors.Wrap(err, "failed waiting for the API to be ready")
-	}
-
-	pmmFullVersionString := pmm.GetFullVersionString()
+		return fmt.Errorf("failed waiting for the API to be ready: %w", err)
+	}
 
 	pmm.Log("Ping VictoriaMetrics")
-<<<<<<< HEAD
-	pmmConfig, err := pkgUtil.GetPMMConfig(pmm.PMMURL(), "", "", pmmFullVersionString)
-=======
 	pmmConfig, err := pkgUtil.GetPMMConfig(pmm.PMMURL(), "", "", nil)
->>>>>>> bfa3f38b
 	if err != nil {
 		return fmt.Errorf("failed to get PMM config: %w", err)
 	}
@@ -161,11 +151,7 @@
 		return fmt.Errorf("new client: %w", err)
 	}
 
-<<<<<<< HEAD
-	pmmConfig, err = pkgUtil.GetPMMConfig(pmm.PMMURL(), "", "", pmmFullVersionString)
-=======
 	pmmConfig, err = pkgUtil.GetPMMConfig(pmm.PMMURL(), "", "", nil)
->>>>>>> bfa3f38b
 	if err != nil {
 		return fmt.Errorf("get pmm config: %w", err)
 	}

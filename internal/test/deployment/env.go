// Copyright 2023 Percona LLC
//
// Licensed under the Apache License, Version 2.0 (the "License");
// you may not use this file except in compliance with the License.
// You may obtain a copy of the License at
//
//     http://www.apache.org/licenses/LICENSE-2.0
//
// Unless required by applicable law or agreed to in writing, software
// distributed under the License is distributed on an "AS IS" BASIS,
// WITHOUT WARRANTIES OR CONDITIONS OF ANY KIND, either express or implied.
// See the License for the specific language governing permissions and
// limitations under the License.

package deployment

import (
	"path/filepath"

	"pmm-dump/internal/test/util"

	"github.com/compose-spec/compose-go/dotenv"
	"github.com/pkg/errors"
)

const (
	envVarPMMURL     = "PMM_URL"
	envVarPMMVersion = "PMM_VERSION"

	envVarPMMServerImage = "PMM_SERVER_IMAGE"
	envVarPMMClientImage = "PMM_CLIENT_IMAGE"
	envVarMongoImage     = "MONGO_IMAGE"
	envVarMongoTag       = "MONGO_TAG"
	envVarUseExistingPMM = "USE_EXISTING_PMM"
)

const defaultPMMURL = "http://admin:admin@localhost" //nolint:gosec

func getEnvFromDotEnv(filepath string) (map[string]string, error) {
	envs, err := dotenv.GetEnvFromFile(make(map[string]string), "", []string{filepath})
	if err != nil {
		return nil, errors.Wrap(err, "failed to get env from file")
	}

	requiredEnvs := []string{
		envVarPMMVersion,
		envVarPMMServerImage,
		envVarPMMClientImage,
		envVarMongoImage,
		envVarMongoTag,
	}
	for _, re := range requiredEnvs {
		if _, ok := envs[re]; !ok {
			envs[re] = setDefaultEnv(re)
		}
	}

	useExistingDeployment := false
	if v, ok := envs[envVarUseExistingPMM]; ok && (v == "true" || v == "1") {
		useExistingDeployment = true
	}
	if !useExistingDeployment {
		envs[envVarPMMURL] = setDefaultEnv(envVarPMMURL)
	}

	return envs, nil
}

func setDefaultEnv(key string) string {
	switch key {
	case envVarPMMURL:
		return defaultPMMURL
	case envVarPMMServerImage:
		return "perconalab/pmm-server"
	case envVarPMMClientImage:
		return "perconalab/pmm-client"
	case envVarMongoImage:
		return "mongo"
	case envVarMongoTag:
		return "latest"
	case envVarPMMVersion:
<<<<<<< HEAD
		// TODO: update this once PMM v3 goes GA
		return "3-dev-latest"
=======
		return "3"
>>>>>>> 4c38e944
	case envVarUseExistingPMM:
		return "false"
	default:
		return ""
	}
}

func GetEnvFromFile(filename string) (map[string]string, error) {
	return getEnvFromDotEnv(filepath.Join(util.TestDir, filename))
}<|MERGE_RESOLUTION|>--- conflicted
+++ resolved
@@ -71,20 +71,15 @@
 	case envVarPMMURL:
 		return defaultPMMURL
 	case envVarPMMServerImage:
-		return "perconalab/pmm-server"
+		return "percona/pmm-server"
 	case envVarPMMClientImage:
-		return "perconalab/pmm-client"
+		return "percona/pmm-client"
 	case envVarMongoImage:
 		return "mongo"
 	case envVarMongoTag:
 		return "latest"
 	case envVarPMMVersion:
-<<<<<<< HEAD
-		// TODO: update this once PMM v3 goes GA
-		return "3-dev-latest"
-=======
 		return "3"
->>>>>>> 4c38e944
 	case envVarUseExistingPMM:
 		return "false"
 	default:

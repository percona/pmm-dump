// Copyright 2023 Percona LLC
//
// Licensed under the Apache License, Version 2.0 (the "License");
// you may not use this file except in compliance with the License.
// You may obtain a copy of the License at
//
//     http://www.apache.org/licenses/LICENSE-2.0
//
// Unless required by applicable law or agreed to in writing, software
// distributed under the License is distributed on an "AS IS" BASIS,
// WITHOUT WARRANTIES OR CONDITIONS OF ANY KIND, either express or implied.
// See the License for the specific language governing permissions and
// limitations under the License.

package deployment

import (
	"path/filepath"

	"pmm-dump/internal/test/util"

	"github.com/compose-spec/compose-go/dotenv"
	"github.com/pkg/errors"
)

const (
	envVarPMMURL     = "PMM_URL"
	envVarPMMVersion = "PMM_VERSION"

	envVarPMMServerImage = "PMM_SERVER_IMAGE"
	envVarPMMClientImage = "PMM_CLIENT_IMAGE"
	envVarMongoImage     = "MONGO_IMAGE"
	envVarMongoTag       = "MONGO_TAG"
	envVarUseExistingPMM = "USE_EXISTING_PMM"
)

const defaultPMMURL = "http://admin:admin@localhost" //nolint:gosec

func getEnvFromDotEnv(filepath string) (map[string]string, error) {
	envs, err := dotenv.GetEnvFromFile(make(map[string]string), "", []string{filepath})
	if err != nil {
		return nil, errors.Wrap(err, "failed to get env from file")
	}

	requiredEnvs := []string{
		envVarPMMVersion,
		envVarPMMServerImage,
		envVarPMMClientImage,
		envVarMongoImage,
		envVarMongoTag,
	}
	for _, re := range requiredEnvs {
		if _, ok := envs[re]; !ok {
			envs[re] = setDefaultEnv(re)
		}
	}

	useExistingDeployment := false
	if v, ok := envs[envVarUseExistingPMM]; ok && (v == "true" || v == "1") {
		useExistingDeployment = true
	}
	if !useExistingDeployment {
		envs[envVarPMMURL] = setDefaultEnv(envVarPMMURL)
	}

	return envs, nil
}

func setDefaultEnv(key string) string {
	switch key {
	case envVarPMMURL:
		return defaultPMMURL
	case envVarPMMServerImage:
		if envVarPMMVersion[0:1] == "2" {
			return "percona/pmm-server"
		} else {
			return "perconalab/pmm-server"
		}
	case envVarPMMClientImage:
		if envVarPMMVersion[0:1] == "2" {
			return "percona/pmm-client"
		} else {
			return "perconalab/pmm-client"
		}
	case envVarMongoImage:
		return "mongo"
	case envVarMongoTag:
		return "latest"
	case envVarPMMVersion:
<<<<<<< HEAD
		// TODO: update this once PMM v3 goes GA
		return "3-dev-latest"
=======
		return "3"
>>>>>>> d568d7d2
	case envVarUseExistingPMM:
		return "false"
	default:
		return ""
	}
}

func GetEnvFromFile(filename string) (map[string]string, error) {
	return getEnvFromDotEnv(filepath.Join(util.TestDir, filename))
}<|MERGE_RESOLUTION|>--- conflicted
+++ resolved
@@ -87,12 +87,7 @@
 	case envVarMongoTag:
 		return "latest"
 	case envVarPMMVersion:
-<<<<<<< HEAD
-		// TODO: update this once PMM v3 goes GA
-		return "3-dev-latest"
-=======
 		return "3"
->>>>>>> d568d7d2
 	case envVarUseExistingPMM:
 		return "false"
 	default:

//go:build e2e

// Copyright 2023 Percona LLC
//
// Licensed under the Apache License, Version 2.0 (the "License");
// you may not use this file except in compliance with the License.
// You may obtain a copy of the License at
//
//     http://www.apache.org/licenses/LICENSE-2.0
//
// Unless required by applicable law or agreed to in writing, software
// distributed under the License is distributed on an "AS IS" BASIS,
// WITHOUT WARRANTIES OR CONDITIONS OF ANY KIND, either express or implied.
// See the License for the specific language governing permissions and
// limitations under the License.

package e2e

import (
<<<<<<< HEAD
	"context"
	"fmt"
=======
>>>>>>> 49f81b1e
	"os"
	"path/filepath"
	"testing"

	"gopkg.in/yaml.v2"

	"pmm-dump/internal/test/deployment"
	"pmm-dump/internal/test/util"
)

func TestPMMCompatibility(t *testing.T) {
	ctx := t.Context()

	pmmVersions, err := getVersions()
	if err != nil {
		t.Fatal(err)
	}
	if len(pmmVersions) < 2 {
		t.Skip("Not enough versions to test provided in versions.yaml. skip")
	}

	c := deployment.NewController(t)

	var b util.Binary
	dumpPath := ""
	for _, version := range pmmVersions {
		pmm := c.NewPMM("compatibility-"+version, "")
		if pmm.UseExistingDeployment() {
			t.Skip("skipping test because existing deployment is used")
		}
		pmm.SetVersion(version)
		if err := pmm.Deploy(ctx); err != nil {
			t.Fatal(err)
		}
		if dumpPath != "" {
			pmm.Log("Importing data from", dumpPath)
			stdout, stderr, err := b.Run("import", "-d", dumpPath, "--pmm-url", pmm.PMMURL(), "--no-encryption", "-v")
			if err != nil {
				t.Fatal("failed to import", err, stdout, stderr)
			}
		}

		testDir := t.TempDir()
		dumpPath = filepath.Join(testDir, "dump.tar.gz")
		pmm.Log("Exporting data to", dumpPath)
		stdout, stderr, err := b.Run("export", "-d", dumpPath, "--pmm-url", pmm.PMMURL(), "--ignore-load", "--no-encryption", "-v")
		if err != nil {
			t.Fatal("failed to export", err, stdout, stderr)
		}

		pmm.Log("Importing data from", dumpPath)
		stdout, stderr, err = b.Run("import", "-d", dumpPath, "--pmm-url", pmm.PMMURL(), "--no-encryption", "-v")
		if err != nil {
			t.Fatal("failed to import", err, stdout, stderr)
		}
		pmm.Destroy(ctx)
	}
}

func getVersions() ([]string, error) {
	type versionsConfig struct {
		Versions []string `yaml:"versions"`
	}
	data, err := os.ReadFile(filepath.Join(util.RepoPath, "internal", "test", "e2e", "testdata", "versions.yaml"))
	if err != nil {
		return nil, fmt.Errorf("failed to read versions.yaml: %w", err)
	}
	cfg := versionsConfig{}
	if err := yaml.Unmarshal(data, &cfg); err != nil {
		return nil, fmt.Errorf("failed to unmarshal versions.yaml: %w", err)
	}
	return cfg.Versions, nil
}<|MERGE_RESOLUTION|>--- conflicted
+++ resolved
@@ -17,11 +17,7 @@
 package e2e
 
 import (
-<<<<<<< HEAD
-	"context"
 	"fmt"
-=======
->>>>>>> 49f81b1e
 	"os"
 	"path/filepath"
 	"testing"

//go:build e2e

// Copyright 2023 Percona LLC
//
// Licensed under the Apache License, Version 2.0 (the "License");
// you may not use this file except in compliance with the License.
// You may obtain a copy of the License at
//
//     http://www.apache.org/licenses/LICENSE-2.0
//
// Unless required by applicable law or agreed to in writing, software
// distributed under the License is distributed on an "AS IS" BASIS,
// WITHOUT WARRANTIES OR CONDITIONS OF ANY KIND, either express or implied.
// See the License for the specific language governing permissions and
// limitations under the License.

package e2e

import (
	"context"
	"os"
	"path/filepath"
	"testing"

	"github.com/pkg/errors"
	"gopkg.in/yaml.v2"

	"pmm-dump/internal/test/deployment"
	"pmm-dump/internal/test/util"
)

func TestPMMCompatibility(t *testing.T) {
	ctx := context.Background()

	pmmVersions, err := getVersions()
	if err != nil {
		t.Fatal(err)
	}
	if len(pmmVersions) < 2 {
<<<<<<< HEAD
		// TODO: make it fail once we have two versions in v3
		t.Skip("not enough versions to test provided in versions.yaml")
=======
		t.Skip("Not enough versions to test provided in versions.yaml. skip")
>>>>>>> cdc9ccd7
	}

	c := deployment.NewController(t)

	var b util.Binary
	dumpPath := ""
	for _, version := range pmmVersions {
		pmm := c.NewPMM("compatibility-"+version, "")
		if pmm.UseExistingDeployment() {
			t.Skip("skipping test because existing deployment is used")
		}
		pmm.SetVersion(version)
		if err := pmm.Deploy(ctx); err != nil {
			t.Fatal(err)
		}
		if dumpPath != "" {
			pmm.Log("Importing data from", dumpPath)
			stdout, stderr, err := b.Run("import", "-d", dumpPath, "--pmm-url", pmm.PMMURL())
			if err != nil {
				t.Fatal("failed to import", err, stdout, stderr)
			}
		}

		testDir := t.TempDir()
		dumpPath = filepath.Join(testDir, "dump.tar.gz")
		pmm.Log("Exporting data to", dumpPath)
		stdout, stderr, err := b.Run("export", "-d", dumpPath, "--pmm-url", pmm.PMMURL(), "--ignore-load")
		if err != nil {
			t.Fatal("failed to export", err, stdout, stderr)
		}

		pmm.Log("Importing data from", dumpPath)
		stdout, stderr, err = b.Run("import", "-d", dumpPath, "--pmm-url", pmm.PMMURL())
		if err != nil {
			t.Fatal("failed to import", err, stdout, stderr)
		}
		pmm.Destroy(ctx)
	}
}

func getVersions() ([]string, error) {
	type versionsConfig struct {
		Versions []string `yaml:"versions"`
	}
	data, err := os.ReadFile(filepath.Join(util.RepoPath, "internal", "test", "e2e", "testdata", "versions.yaml"))
	if err != nil {
		return nil, errors.Wrap(err, "failed to read versions.yaml")
	}
	cfg := versionsConfig{}
	if err := yaml.Unmarshal(data, &cfg); err != nil {
		return nil, errors.Wrap(err, "failed to unmarshal versions.yaml")
	}
	return cfg.Versions, nil
}<|MERGE_RESOLUTION|>--- conflicted
+++ resolved
@@ -37,12 +37,7 @@
 		t.Fatal(err)
 	}
 	if len(pmmVersions) < 2 {
-<<<<<<< HEAD
-		// TODO: make it fail once we have two versions in v3
-		t.Skip("not enough versions to test provided in versions.yaml")
-=======
 		t.Skip("Not enough versions to test provided in versions.yaml. skip")
->>>>>>> cdc9ccd7
 	}
 
 	c := deployment.NewController(t)

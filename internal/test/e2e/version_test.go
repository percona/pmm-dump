//go:build e2e

// Copyright 2023 Percona LLC
//
// Licensed under the Apache License, Version 2.0 (the "License");
// you may not use this file except in compliance with the License.
// You may obtain a copy of the License at
//
//     http://www.apache.org/licenses/LICENSE-2.0
//
// Unless required by applicable law or agreed to in writing, software
// distributed under the License is distributed on an "AS IS" BASIS,
// WITHOUT WARRANTIES OR CONDITIONS OF ANY KIND, either express or implied.
// See the License for the specific language governing permissions and
// limitations under the License.

package e2e

import (
	"os"
	"path/filepath"
	"testing"

	"github.com/pkg/errors"
	"gopkg.in/yaml.v2"

	"pmm-dump/internal/test/deployment"
	"pmm-dump/internal/test/util"
)

func TestPMMCompatibility(t *testing.T) {
	ctx := t.Context()

	pmmVersions, err := getVersions()
	if err != nil {
		t.Fatal(err)
	}
	if len(pmmVersions) < 2 {
		t.Skip("Not enough versions to test provided in versions.yaml. skip")
	}

	c := deployment.NewController(t)

	var b util.Binary
	dumpPath := ""
	for _, version := range pmmVersions {
		pmm := c.NewPMM("compatibility-"+version, "")
		if pmm.UseExistingDeployment() {
			t.Skip("skipping test because existing deployment is used")
		}
		pmm.SetVersion(version)
		if err := pmm.Deploy(ctx); err != nil {
			t.Fatal(err)
		}
		if dumpPath != "" {
			pmm.Log("Importing data from", dumpPath)
<<<<<<< HEAD
			stdout, stderr, err := b.Run("import", "-d", dumpPath, "--pmm-url", pmm.PMMURL(), "--no-encryption")
=======
			stdout, stderr, err := b.Run("import", "-d", dumpPath, "--pmm-url", pmm.PMMURL(), "-v")
>>>>>>> cf4536c1
			if err != nil {
				t.Fatal("failed to import", err, stdout, stderr)
			}
		}

		testDir := t.TempDir()
		dumpPath = filepath.Join(testDir, "dump.tar.gz")
		pmm.Log("Exporting data to", dumpPath)
<<<<<<< HEAD
		stdout, stderr, err := b.Run("export", "-d", dumpPath, "--pmm-url", pmm.PMMURL(), "--ignore-load", "--no-encryption")
=======
		stdout, stderr, err := b.Run("export", "-d", dumpPath, "--pmm-url", pmm.PMMURL(), "-v", "--ignore-load")
>>>>>>> cf4536c1
		if err != nil {
			t.Fatal("failed to export", err, stdout, stderr)
		}

		pmm.Log("Importing data from", dumpPath)
<<<<<<< HEAD
		stdout, stderr, err = b.Run("import", "-d", dumpPath, "--pmm-url", pmm.PMMURL(), "--no-encryption")
=======
		stdout, stderr, err = b.Run("import", "-d", dumpPath, "--pmm-url", pmm.PMMURL(), "-v")
>>>>>>> cf4536c1
		if err != nil {
			t.Fatal("failed to import", err, stdout, stderr)
		}
		pmm.Destroy(ctx)
	}
}

func getVersions() ([]string, error) {
	type versionsConfig struct {
		Versions []string `yaml:"versions"`
	}
	data, err := os.ReadFile(filepath.Join(util.RepoPath, "internal", "test", "e2e", "testdata", "versions.yaml"))
	if err != nil {
		return nil, errors.Wrap(err, "failed to read versions.yaml")
	}
	cfg := versionsConfig{}
	if err := yaml.Unmarshal(data, &cfg); err != nil {
		return nil, errors.Wrap(err, "failed to unmarshal versions.yaml")
	}
	return cfg.Versions, nil
}<|MERGE_RESOLUTION|>--- conflicted
+++ resolved
@@ -54,11 +54,7 @@
 		}
 		if dumpPath != "" {
 			pmm.Log("Importing data from", dumpPath)
-<<<<<<< HEAD
-			stdout, stderr, err := b.Run("import", "-d", dumpPath, "--pmm-url", pmm.PMMURL(), "--no-encryption")
-=======
-			stdout, stderr, err := b.Run("import", "-d", dumpPath, "--pmm-url", pmm.PMMURL(), "-v")
->>>>>>> cf4536c1
+			stdout, stderr, err := b.Run("import", "-d", dumpPath, "--pmm-url", pmm.PMMURL(), "--no-encryption", "-v")
 			if err != nil {
 				t.Fatal("failed to import", err, stdout, stderr)
 			}
@@ -67,21 +63,13 @@
 		testDir := t.TempDir()
 		dumpPath = filepath.Join(testDir, "dump.tar.gz")
 		pmm.Log("Exporting data to", dumpPath)
-<<<<<<< HEAD
-		stdout, stderr, err := b.Run("export", "-d", dumpPath, "--pmm-url", pmm.PMMURL(), "--ignore-load", "--no-encryption")
-=======
-		stdout, stderr, err := b.Run("export", "-d", dumpPath, "--pmm-url", pmm.PMMURL(), "-v", "--ignore-load")
->>>>>>> cf4536c1
+		stdout, stderr, err := b.Run("export", "-d", dumpPath, "--pmm-url", pmm.PMMURL(), "--ignore-load", "--no-encryption", "-v")
 		if err != nil {
 			t.Fatal("failed to export", err, stdout, stderr)
 		}
 
 		pmm.Log("Importing data from", dumpPath)
-<<<<<<< HEAD
-		stdout, stderr, err = b.Run("import", "-d", dumpPath, "--pmm-url", pmm.PMMURL(), "--no-encryption")
-=======
-		stdout, stderr, err = b.Run("import", "-d", dumpPath, "--pmm-url", pmm.PMMURL(), "-v")
->>>>>>> cf4536c1
+		stdout, stderr, err = b.Run("import", "-d", dumpPath, "--pmm-url", pmm.PMMURL(), "--no-encryption", "-v")
 		if err != nil {
 			t.Fatal("failed to import", err, stdout, stderr)
 		}

--- conflicted
+++ resolved
@@ -75,11 +75,8 @@
 		"--start-ts", start.Format(time.RFC3339),
 		"--end-ts", end.Format(time.RFC3339),
 		"--chunk-time-range", chunkTimeRange.String(),
-<<<<<<< HEAD
 		"--no-encryption")
-=======
 		"-v")
->>>>>>> cf4536c1
 	if err != nil {
 		t.Fatal("failed to export", err, stdout, stderr)
 	}
@@ -98,11 +95,8 @@
 		"--pmm-url", newPMM.PMMURL(),
 		"--dump-qan",
 		"--click-house-url", newPMM.ClickhouseURL(),
-<<<<<<< HEAD
 		"--no-encryption")
-=======
 		"-v")
->>>>>>> cf4536c1
 	if err != nil {
 		t.Fatal("failed to import", err, stdout, stderr)
 	}
@@ -120,11 +114,8 @@
 		"--click-house-url", newPMM.ClickhouseURL(),
 		"--start-ts", start.Format(time.RFC3339), "--end-ts", end.Format(time.RFC3339),
 		"--chunk-time-range", chunkTimeRange.String(),
-<<<<<<< HEAD
 		"--no-encryption")
-=======
 		"-v")
->>>>>>> cf4536c1
 	if err != nil {
 		t.Fatal("failed to import", err, stdout, stderr)
 	}
